/*
Licensed to the Apache Software Foundation (ASF) under one
or more contributor license agreements.  See the NOTICE file
distributed with this work for additional information
regarding copyright ownership.  The ASF licenses this file
to you under the Apache License, Version 2.0 (the
"License"); you may not use this file except in compliance
with the License.  You may obtain a copy of the License at

  http://www.apache.org/licenses/LICENSE-2.0

Unless required by applicable law or agreed to in writing,
software distributed under the License is distributed on an
"AS IS" BASIS, WITHOUT WARRANTIES OR CONDITIONS OF ANY
KIND, either express or implied.  See the License for the
specific language governing permissions and limitations
under the License.
*/

package utils

import (
	"encoding/base64"
	"io"
	"net"
	"os"
	"path/filepath"
)

// DirMissingOrEmpty checks is a directory is missin or empty
func DirMissingOrEmpty(path string) (bool, error) {
	dirExists, err := DirExists(path)
	if err != nil {
		return false, err
	}
	if !dirExists {
		return true, nil
	}

	dirEmpty, err := DirEmpty(path)
	if err != nil {
		return false, err
	}
	if dirEmpty {
		return true, nil
	}
	return false, nil
}

// DirExists checks if a directory exists
func DirExists(path string) (bool, error) {
	_, err := os.Stat(path)
	if err == nil {
		return true, nil
	}
	if os.IsNotExist(err) {
		return false, nil
	}
	return false, err
}

// DirEmpty checks if a directory is empty
func DirEmpty(path string) (bool, error) {
	f, err := os.Open(path)
	if err != nil {
		return false, err
	}
	defer f.Close()

	_, err = f.Readdir(1)
	if err == io.EOF {
		return true, nil
	}
	return false, err
}

// FileMissing checks if a file is missing
func FileMissing(path string, name string) (bool, error) {
	_, err := os.Stat(filepath.Join(path, name))
	if err != nil {
		return true, err
	}
	return false, nil
}

<<<<<<< HEAD
func FilePathMissing(path string) (bool, error) {
	_, err := os.Stat(path)
	if err != nil {
		return true, err
	}
	return false, nil
}

=======
/*
>>>>>>> fd2d5899
func DecodeBase64(in string) ([]byte, error) {
	return base64.StdEncoding.DecodeString(in)
}
*/

// EncodeBase64 encodes to Base64
func EncodeBase64(in []byte) string {
	return base64.StdEncoding.EncodeToString(in)
}

// IntArrayEquals checks if the arrays of ints are the same
func IntArrayEquals(a []int, b []int) bool {
	if len(a) != len(b) {
		return false
	}
	for i, v := range a {
		if v != b[i] {
			return false
		}
	}
	return true
}

// IsTCPPortOpen checks the tcp port is open
func IsTCPPortOpen(laddr string) error {
	lis, err := net.Listen("tcp", laddr)
	if err != nil {
		return err
	}
	lis.Close()
	return nil
}<|MERGE_RESOLUTION|>--- conflicted
+++ resolved
@@ -83,7 +83,6 @@
 	return false, nil
 }
 
-<<<<<<< HEAD
 func FilePathMissing(path string) (bool, error) {
 	_, err := os.Stat(path)
 	if err != nil {
@@ -92,9 +91,7 @@
 	return false, nil
 }
 
-=======
 /*
->>>>>>> fd2d5899
 func DecodeBase64(in string) ([]byte, error) {
 	return base64.StdEncoding.DecodeString(in)
 }
