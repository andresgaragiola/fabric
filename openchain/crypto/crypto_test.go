/*
Licensed to the Apache Software Foundation (ASF) under one
or more contributor license agreements.  See the NOTICE file
distributed with this work for additional information
regarding copyright ownership.  The ASF licenses this file
to you under the Apache License, Version 2.0 (the
"License"); you may not use this file except in compliance
with the License.  You may obtain a copy of the License at

  http://www.apache.org/licenses/LICENSE-2.0

Unless required by applicable law or agreed to in writing,
software distributed under the License is distributed on an
"AS IS" BASIS, WITHOUT WARRANTIES OR CONDITIONS OF ANY
KIND, either express or implied.  See the License for the
specific language governing permissions and limitations
under the License.
*/

package crypto

import (
	obc "github.com/openblockchain/obc-peer/protos"

	"bytes"
	"fmt"
	"github.com/op/go-logging"
	"github.com/openblockchain/obc-peer/obc-ca/obcca"
	"github.com/openblockchain/obc-peer/openchain/crypto/utils"
	"github.com/openblockchain/obc-peer/openchain/util"
	"github.com/spf13/viper"
	"google.golang.org/grpc"
	"io/ioutil"
	"net"
	"os"
	"reflect"
	"testing"
	_ "time"
)

var (
	validator Peer

	peer Peer

	deployer Client
	invoker  Client

	server *grpc.Server
	eca    *obcca.ECA
	tca    *obcca.TCA
	tlsca  *obcca.TLSCA
)

func TestMain(m *testing.M) {
	setup()

	// Init PKI
	go initPKI()
	defer cleanup()

	// Init clients
	err := initClients()
	if err != nil {
		fmt.Printf("Failed initializing clients [%s]\n", err)
		panic(fmt.Errorf("Failed initializing clients [%s].", err))
	}

	// Init peer
	err = initPeers()
	if err != nil {
		fmt.Printf("Failed initializing peers [%s]\n", err)
		panic(fmt.Errorf("Failed initializing peers [%s].", err))
	}

	// Init validators
	err = initValidators()
	if err != nil {
		fmt.Printf("Failed initializing validators [%s]\n", err)
		panic(fmt.Errorf("Failed initializing validators [%s].", err))
	}
	
	viper.Set("pki.validity-period.update", "false")
	viper.Set("validator.validity-period.verification", "false")
	
	if err != nil {
		fmt.Printf("Failed initializing ledger [%s]\n", err.Error())
		panic(fmt.Errorf("Failed initializing ledger [%s].", err.Error()))
	}

	ret := m.Run()

	cleanup()

	os.Exit(ret)
}

func TestRegistrationSameEnrollIDDifferentRole(t *testing.T) {
	conf := utils.NodeConfiguration{Type: "client", Name: "TestRegistrationSameEnrollIDDifferentRole"}
	if err := RegisterClient(conf.Name, nil, conf.GetEnrollmentID(), conf.GetEnrollmentPWD()); err != nil {
		t.Fatalf("Failed client registration [%s]", err)
	}

	if err := RegisterValidator(conf.Name, nil, conf.GetEnrollmentID(), conf.GetEnrollmentPWD()); err == nil {
		t.Fatalf("Reusing the same enrollment id must be forbidden", err)
	}

	if err := RegisterPeer(conf.Name, nil, conf.GetEnrollmentID(), conf.GetEnrollmentPWD()); err == nil {
		t.Fatalf("Reusing the same enrollment id must be forbidden", err)
	}
}

func TestClientDeployTransaction(t *testing.T) {
	_, tx, err := createConfidentialDeployTransaction()

	if err != nil {
		t.Fatalf("Failed creating deploy transaction [%s].", err)
	}

	if tx == nil {
		t.Fatalf("Result must be different from nil")
	}

	// Check transaction. For test purposes only
	err = deployer.(*clientImpl).checkTransaction(tx)
	if err != nil {
		t.Fatalf("Failed checking transaction [%s].", err)
	}
}

func TestClientDeployTransaction2(t *testing.T) {
}

func TestClientExecuteTransaction(t *testing.T) {
	_, tx, err := createConfidentialExecuteTransaction()

	if err != nil {
		t.Fatalf("Failed creating deploy transaction [%s].", err)
	}

	if tx == nil {
		t.Fatalf("Result must be different from nil")
	}

	// Check transaction. For test purposes only
	err = invoker.(*clientImpl).checkTransaction(tx)
	if err != nil {
		t.Fatalf("Failed checking transaction [%s].", err)
	}
}

func TestClientMultiExecuteTransaction(t *testing.T) {
	for i := 0; i < 24; i++ {
		_, tx, err := createConfidentialExecuteTransaction()

		if err != nil {
			t.Fatalf("Failed creating execute transaction [%s].", err)
		}

		if tx == nil {
			t.Fatalf("Result must be different from nil")
		}

		// Check transaction. For test purposes only
		err = invoker.(*clientImpl).checkTransaction(tx)
		if err != nil {
			t.Fatalf("Failed checking transaction [%s].", err)
		}
	}
}

func TestPeerID(t *testing.T) {
	// Verify that any id modification doesn't change
	id := peer.GetID()

	if id == nil {
		t.Fatalf("Id is nil.")
	}

	if len(id) == 0 {
		t.Fatalf("Id length is zero.")
	}

	id[0] = id[0] + 1
	id2 := peer.GetID()
	if id2[0] == id[0] {
		t.Fatalf("Invariant not respected.")
	}
}

func TestPeerConfidentialDeployTransaction(t *testing.T) {
	_, tx, err := createConfidentialDeployTransaction()
	if err != nil {
		t.Fatalf("TransactionPreValidation: failed creating transaction [%s].", err)
	}

	res, err := peer.TransactionPreValidation(tx)
	if err != nil {
		t.Fatalf("Error must be nil [%s].", err)
	}
	if res == nil {
		t.Fatalf("Result must be diffrent from nil")
	}

	res, err = peer.TransactionPreExecution(tx)
	if err != utils.ErrNotImplemented {
		t.Fatalf("Error must be ErrNotImplemented [%s].", err)
	}
	if res != nil {
		t.Fatalf("Result must nil")
	}
}

func TestPeerConfidentialExecuteTransaction(t *testing.T) {
	_, tx, err := createConfidentialExecuteTransaction()
	if err != nil {
		t.Fatalf("TransactionPreValidation: failed creating transaction [%s].", err)
	}

	res, err := peer.TransactionPreValidation(tx)
	if err != nil {
		t.Fatalf("Error must be nil [%s].", err)
	}
	if res == nil {
		t.Fatalf("Result must be diffrent from nil")
	}

	res, err = peer.TransactionPreExecution(tx)
	if err != utils.ErrNotImplemented {
		t.Fatalf("Error must be ErrNotImplemented [%s].", err)
	}
	if res != nil {
		t.Fatalf("Result must nil")
	}
}

func TestPeerConfidentialQueryTransaction(t *testing.T) {
	_, tx, err := createConfidentialQueryTransaction()
	if err != nil {
		t.Fatalf("Failed creating query transaction [%s].", err)
	}

	res, err := peer.TransactionPreValidation(tx)
	if err != nil {
		t.Fatalf("Error must be nil [%s].", err)
	}
	if res == nil {
		t.Fatalf("Result must be diffrent from nil")
	}

	res, err = peer.TransactionPreExecution(tx)
	if err != utils.ErrNotImplemented {
		t.Fatalf("Error must be ErrNotImplemented [%s].", err)
	}
	if res != nil {
		t.Fatalf("Result must nil")
	}
}

func TestPeerPublicDeployTransaction(t *testing.T) {
	tx, err := createPublicDeployTransaction()
	if err != nil {
		t.Fatalf("Failed creating public deploy transaction [%s].", err)
	}

	res, err := peer.TransactionPreValidation(tx)
	if err != nil {
		t.Fatalf("Error must be nil [%s].", err)
	}
	if res == nil {
		t.Fatalf("Result must be diffrent from nil")
	}

	res, err = peer.TransactionPreExecution(tx)
	if err != utils.ErrNotImplemented {
		t.Fatalf("Error must be ErrNotImplemented [%s].", err)
	}
	if res != nil {
		t.Fatalf("Result must nil")
	}
}

func TestPeerPublicExecuteTransaction(t *testing.T) {
	tx, err := createPublicExecuteTransaction()
	if err != nil {
		t.Fatalf("TransactionPreValidation: failed creating transaction [%s].", err)
	}

	res, err := peer.TransactionPreValidation(tx)
	if err != nil {
		t.Fatalf("Error must be nil [%s].", err)
	}
	if res == nil {
		t.Fatalf("Result must be diffrent from nil")
	}

	res, err = peer.TransactionPreExecution(tx)
	if err != utils.ErrNotImplemented {
		t.Fatalf("Error must be ErrNotImplemented [%s].", err)
	}
	if res != nil {
		t.Fatalf("Result must nil")
	}
}

func TestPeerPublicQueryTransaction(t *testing.T) {
	tx, err := createPublicQueryTransaction()
	if err != nil {
		t.Fatalf("Failed creating query transaction [%s].", err)
	}

	res, err := peer.TransactionPreValidation(tx)
	if err != nil {
		t.Fatalf("Error must be nil [%s].", err)
	}
	if res == nil {
		t.Fatalf("Result must be diffrent from nil")
	}

	res, err = peer.TransactionPreExecution(tx)
	if err != utils.ErrNotImplemented {
		t.Fatalf("Error must be ErrNotImplemented [%s].", err)
	}
	if res != nil {
		t.Fatalf("Result must nil")
	}
}

func TestPeerStateEncryptor(t *testing.T) {
	_, deployTx, err := createConfidentialDeployTransaction()
	if err != nil {
		t.Fatalf("Failed creating deploy transaction [%s].", err)
	}
	_, invokeTxOne, err := createConfidentialExecuteTransaction()
	if err != nil {
		t.Fatalf("Failed creating invoke transaction [%s].", err)
	}

	res, err := peer.GetStateEncryptor(deployTx, invokeTxOne)
	if err != utils.ErrNotImplemented {
		t.Fatalf("Error must be ErrNotImplemented [%s].", err)
	}
	if res != nil {
		t.Fatalf("Result must be nil")
	}
}

func TestPeerSignVerify(t *testing.T) {
	msg := []byte("Hello World!!!")
	signature, err := peer.Sign(msg)
	if err != utils.ErrNotImplemented {
		t.Fatalf("Error must be ErrNotImplemented [%s].", err)
	}
	if signature != nil {
		t.Fatalf("Result must be nil")
	}

	err = peer.Verify(validator.GetID(), signature, msg)
	if err != utils.ErrNotImplemented {
		t.Fatalf("Error must be ErrNotImplemented [%s].", err)
	}
}

func TestValidatorID(t *testing.T) {
	// Verify that any id modification doesn't change
	id := validator.GetID()

	if id == nil {
		t.Fatalf("Id is nil.")
	}

	if len(id) == 0 {
		t.Fatalf("Id length is zero.")
	}

	id[0] = id[0] + 1
	id2 := validator.GetID()
	if id2[0] == id[0] {
		t.Fatalf("Invariant not respected.")
	}
}

func TestValidatorConfidentialDeployTransaction(t *testing.T) {
	otx, tx, err := createConfidentialDeployTransaction()
	if err != nil {
		t.Fatalf("Failed creating deploy transaction [%s].", err)
	}

	res, err := validator.TransactionPreValidation(tx)
	if err != nil {
		t.Fatalf("Error must be nil [%s].", err)
	}
	if res == nil {
		t.Fatalf("Result must be diffrent from nil")
	}

	res, err = validator.TransactionPreExecution(tx)
	if err != nil {
		t.Fatalf("Error must be nil [%s].", err)
	}
	if res == nil {
		t.Fatalf("Result must be diffrent from nil")
	}

	if reflect.DeepEqual(res, tx) {
		t.Fatalf("Src and Dest Transaction should be different after PreExecution")
	}
	if err := isEqual(otx, res); err != nil {
		t.Fatalf("Decrypted transaction differs from the original: [%s]", err)
	}
}

func TestValidatorConfidentialExecuteTransaction(t *testing.T) {
	otx, tx, err := createConfidentialExecuteTransaction()
	if err != nil {
		t.Fatalf("Failed creating execute transaction [%s].", err)
	}

	res, err := validator.TransactionPreValidation(tx)
	if err != nil {
		t.Fatalf("Error must be nil [%s].", err)
	}
	if res == nil {
		t.Fatalf("Result must be diffrent from nil")
	}

	res, err = validator.TransactionPreExecution(tx)
	if err != nil {
		t.Fatalf("Error must be nil [%s].", err)
	}
	if res == nil {
		t.Fatalf("Result must be diffrent from nil")
	}
	if reflect.DeepEqual(res, tx) {
		t.Fatalf("Src and Dest Transaction should be different after PreExecution")
	}
	if err := isEqual(otx, res); err != nil {
		t.Fatalf("Decrypted transaction differs from the original: [%s]", err)
	}
}

func TestValidatorConfidentialQueryTransaction(t *testing.T) {
	_, deployTx, err := createConfidentialDeployTransaction()
	if err != nil {
		t.Fatalf("Failed creating deploy transaction [%s].", err)
	}
	_, invokeTxOne, err := createConfidentialExecuteTransaction()
	if err != nil {
		t.Fatalf("Failed creating invoke transaction [%s].", err)
	}
	_, invokeTxTwo, err := createConfidentialExecuteTransaction()
	if err != nil {
		t.Fatalf("Failed creating invoke transaction [%s].", err)
	}
	otx, queryTx, err := createConfidentialQueryTransaction()
	if err != nil {
		t.Fatalf("Failed creating query transaction [%s].", err)
	}

	// Transactions must be PreExecuted by the validators before getting the StateEncryptor
	if _, err := validator.TransactionPreValidation(deployTx); err != nil {
		t.Fatalf("Failed pre-validating deploty transaction [%s].", err)
	}
	if deployTx, err = validator.TransactionPreExecution(deployTx); err != nil {
		t.Fatalf("Failed pre-executing deploty transaction [%s].", err)
	}
	if _, err := validator.TransactionPreValidation(invokeTxOne); err != nil {
		t.Fatalf("Failed pre-validating exec1 transaction [%s].", err)
	}
	if invokeTxOne, err = validator.TransactionPreExecution(invokeTxOne); err != nil {
		t.Fatalf("Failed pre-executing exec1 transaction [%s].", err)
	}
	if _, err := validator.TransactionPreValidation(invokeTxTwo); err != nil {
		t.Fatalf("Failed pre-validating exec2 transaction [%s].", err)
	}
	if invokeTxTwo, err = validator.TransactionPreExecution(invokeTxTwo); err != nil {
		t.Fatalf("Failed pre-executing exec2 transaction [%s].", err)
	}
	if _, err := validator.TransactionPreValidation(queryTx); err != nil {
		t.Fatalf("Failed pre-validating query transaction [%s].", err)
	}
	if queryTx, err = validator.TransactionPreExecution(queryTx); err != nil {
		t.Fatalf("Failed pre-executing query transaction [%s].", err)
	}
	if err := isEqual(otx, queryTx); err != nil {
		t.Fatalf("Decrypted transaction differs from the original: [%s]", err)
	}

	// First invokeTx
	seOne, err := validator.GetStateEncryptor(deployTx, invokeTxOne)
	if err != nil {
		t.Fatalf("Failed creating state encryptor [%s].", err)
	}
	pt := []byte("Hello World")
	aCt, err := seOne.Encrypt(pt)
	if err != nil {
		t.Fatalf("Failed encrypting state [%s].", err)
	}
	aPt, err := seOne.Decrypt(aCt)
	if err != nil {
		t.Fatalf("Failed decrypting state [%s].", err)
	}
	if !bytes.Equal(pt, aPt) {
		t.Fatalf("Failed decrypting state [%s != %s]: %s", string(pt), string(aPt), err)
	}

	// Second invokeTx
	seTwo, err := validator.GetStateEncryptor(deployTx, invokeTxTwo)
	if err != nil {
		t.Fatalf("Failed creating state encryptor [%s].", err)
	}
	aPt2, err := seTwo.Decrypt(aCt)
	if err != nil {
		t.Fatalf("Failed decrypting state [%s].", err)
	}
	if !bytes.Equal(pt, aPt2) {
		t.Fatalf("Failed decrypting state [%s != %s]: %s", string(pt), string(aPt), err)
	}

	// queryTx
	seThree, err := validator.GetStateEncryptor(deployTx, queryTx)
	ctQ, err := seThree.Encrypt(aPt2)
	if err != nil {
		t.Fatalf("Failed encrypting query result [%s].", err)
	}

	aPt3, err := invoker.DecryptQueryResult(queryTx, ctQ)
	if err != nil {
		t.Fatalf("Failed decrypting query result [%s].", err)
	}
	if !bytes.Equal(aPt2, aPt3) {
		t.Fatalf("Failed decrypting query result [%s != %s]: %s", string(aPt2), string(aPt3), err)
	}
}

func TestValidatorPublicDeployTransaction(t *testing.T) {
	tx, err := createPublicDeployTransaction()
	if err != nil {
		t.Fatalf("Failed creating deploy transaction [%s].", err)
	}

	res, err := validator.TransactionPreValidation(tx)
	if err != nil {
		t.Fatalf("Error must be nil [%s].", err)
	}
	if res == nil {
		t.Fatalf("Result must be diffrent from nil")
	}

	res, err = validator.TransactionPreExecution(tx)
	if err != nil {
		t.Fatalf("Error must be nil [%s].", err)
	}
	if res == nil {
		t.Fatalf("Result must be diffrent from nil")
	}

	// TODO:
	//	if reflect.DeepEqual(res, tx) {
	//		t.Fatalf("Src and Dest Transaction should be different after PreExecution")
	//	}
}

func TestValidatorPublicExecuteTransaction(t *testing.T) {
	tx, err := createPublicExecuteTransaction()
	if err != nil {
		t.Fatalf("Failed creating execute transaction [%s].", err)
	}

	res, err := validator.TransactionPreValidation(tx)
	if err != nil {
		t.Fatalf("Error must be nil [%s].", err)
	}
	if res == nil {
		t.Fatalf("Result must be diffrent from nil")
	}

	res, err = validator.TransactionPreExecution(tx)
	if err != nil {
		t.Fatalf("Error must be nil [%s].", err)
	}
	if res == nil {
		t.Fatalf("Result must be diffrent from nil")
	}
	// TODO:
	//	if reflect.DeepEqual(res, tx) {
	//		t.Fatalf("Src and Dest Transaction should be different after PreExecution")
	//	}
}

func TestValidatorStateEncryptor(t *testing.T) {
	_, deployTx, err := createConfidentialDeployTransaction()
	if err != nil {
		t.Fatalf("Failed creating deploy transaction [%s]", err)
	}
	_, invokeTxOne, err := createConfidentialExecuteTransaction()
	if err != nil {
		t.Fatalf("Failed creating invoke transaction [%s]", err)
	}
	_, invokeTxTwo, err := createConfidentialExecuteTransaction()
	if err != nil {
		t.Fatalf("Failed creating invoke transaction [%s]", err)
	}

	// Transactions must be PreExecuted by the validators before getting the StateEncryptor
	if _, err := validator.TransactionPreValidation(deployTx); err != nil {
		t.Fatalf("Failed pre-validating deploty transaction [%s].", err)
	}
	if deployTx, err = validator.TransactionPreExecution(deployTx); err != nil {
		t.Fatalf("Failed pre-validating deploty transaction [%s].", err)
	}
	if _, err := validator.TransactionPreValidation(invokeTxOne); err != nil {
		t.Fatalf("Failed pre-validating exec1 transaction [%s].", err)
	}
	if invokeTxOne, err = validator.TransactionPreExecution(invokeTxOne); err != nil {
		t.Fatalf("Failed pre-validating exec1 transaction [%s].", err)
	}
	if _, err := validator.TransactionPreValidation(invokeTxTwo); err != nil {
		t.Fatalf("Failed pre-validating exec2 transaction [%s].", err)
	}
	if invokeTxTwo, err = validator.TransactionPreExecution(invokeTxTwo); err != nil {
		t.Fatalf("Failed pre-validating exec2 transaction [%s].", err)
	}

	seOne, err := validator.GetStateEncryptor(deployTx, invokeTxOne)
	if err != nil {
		t.Fatalf("Failed creating state encryptor [%s].", err)
	}
	pt := []byte("Hello World")
	aCt, err := seOne.Encrypt(pt)
	if err != nil {
		t.Fatalf("Failed encrypting state [%s].", err)
	}
	aPt, err := seOne.Decrypt(aCt)
	if err != nil {
		t.Fatalf("Failed decrypting state [%s].", err)
	}
	if !bytes.Equal(pt, aPt) {
		t.Fatalf("Failed decrypting state [%s != %s]: %s", string(pt), string(aPt), err)
	}

	seTwo, err := validator.GetStateEncryptor(deployTx, invokeTxTwo)
	if err != nil {
		t.Fatalf("Failed creating state encryptor [%s].", err)
	}
	aPt2, err := seTwo.Decrypt(aCt)
	if err != nil {
		t.Fatalf("Failed decrypting state [%s].", err)
	}
	if !bytes.Equal(pt, aPt2) {
		t.Fatalf("Failed decrypting state [%s != %s]: %s", string(pt), string(aPt), err)
	}

}

func TestValidatorSignVerify(t *testing.T) {
	msg := []byte("Hello World!!!")
	signature, err := validator.Sign(msg)
	if err != nil {
		t.Fatalf("TestSign: failed generating signature [%s].", err)
	}

	err = validator.Verify(validator.GetID(), signature, msg)
	if err != nil {
		t.Fatalf("TestSign: failed validating signature [%s].", err)
	}
}

func setup() {
	viper.SetConfigName("crypto_test") // name of config file (without extension)
	viper.AddConfigPath(".")           // path to look for the config file in
	err := viper.ReadInConfig()        // Find and read the config file
	if err != nil {                    // Handle errors reading the config file
		panic(fmt.Errorf("Fatal error config file [%s] \n", err))
	}
	var formatter = logging.MustStringFormatter(
		`%{color}%{time:15:04:05.000} [%{module}] %{shortfunc} [%{shortfile}] -> %{level:.4s} %{id:03x}%{color:reset} %{message}`,
	)
	logging.SetFormatter(formatter)

	removeFolders()
}

func initPKI() {
	obcca.LogInit(ioutil.Discard, os.Stdout, os.Stdout, os.Stderr, os.Stdout)

	eca = obcca.NewECA()
	tca = obcca.NewTCA(eca)
	tlsca = obcca.NewTLSCA(eca)

	sockp, err := net.Listen("tcp", viper.GetString("server.port"))
	if err != nil {
		panic("Cannot open port: " + err.Error())
	}

	server = grpc.NewServer()

	eca.Start(server)
	tca.Start(server)
	tlsca.Start(server)

	server.Serve(sockp)

}

func initClients() error {
	// Deployer
	deployerConf := utils.NodeConfiguration{Type: "client", Name: "user1"}
	if err := RegisterClient(deployerConf.Name, nil, deployerConf.GetEnrollmentID(), deployerConf.GetEnrollmentPWD()); err != nil {
		return err
	}
	var err error
	deployer, err = InitClient(deployerConf.Name, nil)
	if err != nil {
		return err
	}

	// Invoker
	invokerConf := utils.NodeConfiguration{Type: "client", Name: "user2"}
	if err := RegisterClient(invokerConf.Name, nil, invokerConf.GetEnrollmentID(), invokerConf.GetEnrollmentPWD()); err != nil {
		return err
	}
	invoker, err = InitClient(invokerConf.Name, nil)
	if err != nil {
		return err
	}

	return nil
}

func initPeers() error {
	// Register
	conf := utils.NodeConfiguration{Type: "peer", Name: "peer"}
	err := RegisterPeer(conf.Name, nil, conf.GetEnrollmentID(), conf.GetEnrollmentPWD())
	if err != nil {
		return err
	}

	// Verify that a second call to Register fails
	err = RegisterPeer(conf.Name, nil, conf.GetEnrollmentID(), conf.GetEnrollmentPWD())
	if err != nil {
		return err
	}

	// Init
	peer, err = InitPeer(conf.Name, nil)
	if err != nil {
		return err
	}

	err = RegisterPeer(conf.Name, nil, conf.GetEnrollmentID(), conf.GetEnrollmentPWD())
	if err != nil {
		return err
	}

	return err
}

func initValidators() error {
	// Register
	conf := utils.NodeConfiguration{Type: "validator", Name: "validator"}
	err := RegisterValidator(conf.Name, nil, conf.GetEnrollmentID(), conf.GetEnrollmentPWD())
	if err != nil {
		return err
	}

	// Verify that a second call to Register fails
	err = RegisterValidator(conf.Name, nil, conf.GetEnrollmentID(), conf.GetEnrollmentPWD())
	if err != nil {
		return err
	}

	// Init
	validator, err = InitValidator(conf.Name, nil)
	if err != nil {
		return err
	}

	err = RegisterValidator(conf.Name, nil, conf.GetEnrollmentID(), conf.GetEnrollmentPWD())
	if err != nil {
		return err
	}

	return err
}

func createConfidentialDeployTransaction() (*obc.Transaction, *obc.Transaction, error) {
	uuid, err := util.GenerateUUID()
	if err != nil {
		return nil, nil, err
	}

	cds := &obc.ChaincodeDeploymentSpec{
		ChaincodeSpec: &obc.ChaincodeSpec{
			Type:                 obc.ChaincodeSpec_GOLANG,
			ChaincodeID:          &obc.ChaincodeID{Path: "Contract001"},
			CtorMsg:              nil,
			ConfidentialityLevel: obc.ConfidentialityLevel_CONFIDENTIAL,
		},
		EffectiveDate: nil,
		CodePackage:   nil,
	}

	otx, err := obc.NewChaincodeDeployTransaction(cds, uuid)
	if err != nil {
		return nil, nil, err
	}
	tx, err := deployer.NewChaincodeDeployTransaction(cds, uuid)
	return otx, tx, err
}

func createConfidentialExecuteTransaction() (*obc.Transaction, *obc.Transaction, error) {
	uuid, err := util.GenerateUUID()
	if err != nil {
		return nil, nil, err
	}

	cis := &obc.ChaincodeInvocationSpec{
		ChaincodeSpec: &obc.ChaincodeSpec{
			Type:                 obc.ChaincodeSpec_GOLANG,
			ChaincodeID:          &obc.ChaincodeID{Path: "Contract001"},
			CtorMsg:              nil,
			ConfidentialityLevel: obc.ConfidentialityLevel_CONFIDENTIAL,
		},
	}

	otx, err := obc.NewChaincodeExecute(cis, uuid, obc.Transaction_CHAINCODE_EXECUTE)
	if err != nil {
		return nil, nil, err
	}
	tx, err := invoker.NewChaincodeExecute(cis, uuid)
	return otx, tx, err
}

func createConfidentialQueryTransaction() (*obc.Transaction, *obc.Transaction, error) {
	uuid, err := util.GenerateUUID()
	if err != nil {
		return nil, nil, err
	}

	cis := &obc.ChaincodeInvocationSpec{
		ChaincodeSpec: &obc.ChaincodeSpec{
			Type:                 obc.ChaincodeSpec_GOLANG,
			ChaincodeID:          &obc.ChaincodeID{Path: "Contract001"},
			CtorMsg:              nil,
			ConfidentialityLevel: obc.ConfidentialityLevel_CONFIDENTIAL,
		},
	}

	otx, err := obc.NewChaincodeExecute(cis, uuid, obc.Transaction_CHAINCODE_QUERY)
	if err != nil {
		return nil, nil, err
	}
	tx, err := invoker.NewChaincodeQuery(cis, uuid)
	return otx, tx, err
}

func createPublicDeployTransaction() (*obc.Transaction, error) {
	uuid, err := util.GenerateUUID()
	if err != nil {
		return nil, err
	}

	tx, err := deployer.NewChaincodeDeployTransaction(
		&obc.ChaincodeDeploymentSpec{
			ChaincodeSpec: &obc.ChaincodeSpec{
				Type:        obc.ChaincodeSpec_GOLANG,
				ChaincodeID: &obc.ChaincodeID{Path: "Contract001"},
				CtorMsg:     nil,
			},
			EffectiveDate: nil,
			CodePackage:   nil,
		},
		uuid,
	)
	return tx, err
}

func createPublicExecuteTransaction() (*obc.Transaction, error) {
	uuid, err := util.GenerateUUID()
	if err != nil {
		return nil, err
	}
	tx, err := invoker.NewChaincodeExecute(
		&obc.ChaincodeInvocationSpec{
			ChaincodeSpec: &obc.ChaincodeSpec{
				Type:        obc.ChaincodeSpec_GOLANG,
				ChaincodeID: &obc.ChaincodeID{Path: "Contract001"},
				CtorMsg:     nil,
			},
		},
		uuid,
	)
	return tx, err
}

func createPublicQueryTransaction() (*obc.Transaction, error) {
	uuid, err := util.GenerateUUID()
	if err != nil {
		return nil, err
	}
	tx, err := invoker.NewChaincodeQuery(
		&obc.ChaincodeInvocationSpec{
			ChaincodeSpec: &obc.ChaincodeSpec{
				Type:        obc.ChaincodeSpec_GOLANG,
				ChaincodeID: &obc.ChaincodeID{Path: "Contract001"},
				CtorMsg:     nil,
			},
		},
		uuid,
	)
	return tx, err
}

func isEqual(src, dst *obc.Transaction) error {
	if !reflect.DeepEqual(src.Payload, dst.Payload) {
		return fmt.Errorf("Different Payload [%s]!=[%s].", utils.EncodeBase64(src.Payload), utils.EncodeBase64(dst.Payload))
	}

	if !reflect.DeepEqual(src.ChaincodeID, dst.ChaincodeID) {
		return fmt.Errorf("Different ChaincodeID [%s]!=[%s].", utils.EncodeBase64(src.ChaincodeID), utils.EncodeBase64(dst.ChaincodeID))
	}

	return nil
}

func cleanup() {
	fmt.Println("Cleanup...")
	CloseAllClients()
	CloseAllPeers()
	CloseAllValidators()
	stopPKI()
	removeFolders()
	fmt.Println("Cleanup...done!")
}

func stopPKI() {
	eca.Close()
	tca.Close()
	tlsca.Close()

<<<<<<< HEAD
		tca.Stop()
		tca.Close()
		
		tlsca.Stop()
		tlsca.Close()
	}
=======
	server.Stop()
>>>>>>> c8cdcb52
}

func removeFolders() {
	if err := os.RemoveAll(viper.GetString("peer.fileSystemPath")); err != nil {
		fmt.Printf("Failed removing [%s] [%s]\n", viper.GetString("peer.fileSystemPath"), err)
	}
	if err := os.RemoveAll(viper.GetString("server.rootpath")); err != nil {
		fmt.Printf("Failed removing [%s] [%s]\n", viper.GetString("eca.crypto.path"), err)
	}
}<|MERGE_RESOLUTION|>--- conflicted
+++ resolved
@@ -938,17 +938,8 @@
 	eca.Close()
 	tca.Close()
 	tlsca.Close()
-
-<<<<<<< HEAD
-		tca.Stop()
-		tca.Close()
-		
-		tlsca.Stop()
-		tlsca.Close()
-	}
-=======
 	server.Stop()
->>>>>>> c8cdcb52
+
 }
 
 func removeFolders() {
