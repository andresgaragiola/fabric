/*
Licensed to the Apache Software Foundation (ASF) under one
or more contributor license agreements.  See the NOTICE file
distributed with this work for additional information
regarding copyright ownership.  The ASF licenses this file
to you under the Apache License, Version 2.0 (the
"License"); you may not use this file except in compliance
with the License.  You may obtain a copy of the License at

  http://www.apache.org/licenses/LICENSE-2.0

Unless required by applicable law or agreed to in writing,
software distributed under the License is distributed on an
"AS IS" BASIS, WITHOUT WARRANTIES OR CONDITIONS OF ANY
KIND, either express or implied.  See the License for the
specific language governing permissions and limitations
under the License.
*/

syntax = "proto3";

import "google/protobuf/timestamp.proto";

package obcpbft;

/*
 * mapping to PBFT paper names
 *
 * PBFT name: local name
 *
 * o: transaction
 * t: timestamp
 * c: client
 * v: view
 * n: sequenceNumber
 * D(m): requestDigest
 * i: replicaId
 */

message message {
    oneof payload {
        request request = 1;
        pre_prepare pre_prepare = 2;
        prepare prepare = 3;
        commit commit = 4;
        checkpoint checkpoint = 5;
        view_change view_change = 6;
        new_view new_view = 7;
        fetch_request fetch_request = 8;
        request return_request = 9;
    }
}

message request {
    google.protobuf.Timestamp timestamp = 1;  // Generated at the client level. Ensures that client's requests are atomically ordered.
    bytes payload = 2;  // opaque payload
    uint64 replica_id = 3;
}

message pre_prepare {
    uint64 view = 1;
    uint64 sequence_number = 2;
    string request_digest = 3;
    request request = 4;
    uint64 replica_id = 5;
}

message prepare {
    uint64 view = 1;
    uint64 sequence_number = 2;
    string request_digest = 3;
    uint64 replica_id = 4;
}

message commit {
    uint64 view = 1;
    uint64 sequence_number = 2;
    string request_digest = 3;
    uint64 replica_id = 4;
}

message checkpoint {
    uint64 sequence_number = 1;
    string block_hash = 2;
    uint64 replica_id = 3;
    uint64 block_number = 4;
}

message view_change {
    message C {
        uint64 sequence_number = 1;
        string digest = 2;
    }
    message PQ {
        uint64 sequence_number = 1;
        string digest = 2;
        uint64 view = 3;
    }

    uint64 view = 1;
    uint64 h = 2;
    repeated C cset = 3;
    repeated PQ pset = 4;
    repeated PQ qset = 5;
    uint64 replica_id = 6;
    bytes signature = 7;
}

message new_view {
    uint64 view = 1;
    repeated view_change vset = 2;
    map<uint64, string> xset = 3;
    uint64 replica_id = 4;
}

message fetch_request {
    string request_digest = 1;
    uint64 replica_id = 2;
}

// sieve

message sieve_message {
    oneof payload {
        bytes request = 1;
        execute execute = 2;
        verify verify = 3;
        bytes pbft_message = 4;
    }
}

message execute {
    uint64 view = 1;
    uint64 block_number = 2;
    bytes request = 3;
    uint64 replica_id = 4;
}

message verify {
    uint64 view = 1;
    uint64 block_number = 2;
    string request_digest = 3;
    bytes result_digest = 4;
    uint64 replica_id = 5;
    bytes signature = 6;
}

message sieve_pbft_message {
    oneof payload {
        verify_set verify_set = 1;
        flush flush = 2;
    }
}

message verify_set {
    uint64 view = 1;
    uint64 block_number = 2;
    string request_digest = 3;
    repeated verify dset = 4;
    uint64 replica_id = 5;
    bytes signature = 6;
}

message flush {
    uint64 view = 1;
    uint64 replica_id = 2;
    bytes signature = 3;
}

// consensus metadata

message metadata {
    uint64 seqNo = 1;
<<<<<<< HEAD
    uint64 blockProposer = 2; // eventually this needs to be switched to a string
                              // and carry the hashed raw enrollment certificate
=======
>>>>>>> 0e75eb9e
}<|MERGE_RESOLUTION|>--- conflicted
+++ resolved
@@ -171,9 +171,4 @@
 
 message metadata {
     uint64 seqNo = 1;
-<<<<<<< HEAD
-    uint64 blockProposer = 2; // eventually this needs to be switched to a string
-                              // and carry the hashed raw enrollment certificate
-=======
->>>>>>> 0e75eb9e
 }