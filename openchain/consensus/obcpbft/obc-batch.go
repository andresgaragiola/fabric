/*
Licensed to the Apache Software Foundation (ASF) under one
or more contributor license agreements.  See the NOTICE file
distributed with this work for additional information
regarding copyright ownership.  The ASF licenses this file
to you under the Apache License, Version 2.0 (the
"License"); you may not use this file except in compliance
with the License.  You may obtain a copy of the License at

  http://www.apache.org/licenses/LICENSE-2.0

Unless required by applicable law or agreed to in writing,
software distributed under the License is distributed on an
"AS IS" BASIS, WITHOUT WARRANTIES OR CONDITIONS OF ANY
KIND, either express or implied.  See the License for the
specific language governing permissions and limitations
under the License.
*/

package obcpbft

import (
	"encoding/base64"
	"fmt"
	"time"

	"github.com/openblockchain/obc-peer/openchain/consensus"
	"github.com/openblockchain/obc-peer/openchain/util"
	pb "github.com/openblockchain/obc-peer/protos"

	"github.com/golang/protobuf/proto"
	"github.com/spf13/viper"
)

type obcBatch struct {
	cpi  consensus.CPI
	pbft *pbftCore

	batchSize        int
	batchStore       [][]byte
	batchTimer       *time.Timer
	batchTimerActive bool
	batchTimeout     time.Duration
}

func newObcBatch(id uint64, config *viper.Viper, cpi consensus.CPI) *obcBatch {
	var err error
	op := &obcBatch{cpi: cpi}
	op.pbft = newPbftCore(id, config, op, cpi)
	op.batchSize = config.GetInt("general.batchSize")
	op.batchStore = nil
	op.batchTimeout, err = time.ParseDuration(config.GetString("general.timeout.batch"))
	if err != nil {
		panic(fmt.Errorf("Cannot parse batch timeout: %s", err))
	}
	// create non-running timer XXX ugly
	op.batchTimer = time.NewTimer(100 * time.Hour)
	op.batchTimer.Stop()
	go op.batchTimerHander()
	return op
}

// RecvMsg receives both CHAIN_TRANSACTION and CONSENSUS messages from
// the stack. New transaction requests are broadcast to all replicas,
// so that the current primary will receive the request.
func (op *obcBatch) RecvMsg(ocMsg *pb.OpenchainMessage) error {
	op.pbft.lock.Lock()
	defer op.pbft.lock.Unlock()
	if ocMsg.Type == pb.OpenchainMessage_CHAIN_TRANSACTION {
		logger.Info("New consensus request received")

		if err := op.validate(ocMsg.Payload); err != nil {
			logger.Warning("Request did not verify: %s", err)
			return err
		}

		if (op.pbft.primary(op.pbft.view) == op.pbft.id) && op.pbft.activeView { // primary
			err := op.leaderProcReq(ocMsg.Payload)
			if err != nil {
				return err
			}
		} else { // backup
			msg := &BatchMessage{&BatchMessage_Request{ocMsg.Payload}}
			wrapped, _ := proto.Marshal(msg)
			ocMsg := &pb.OpenchainMessage{
				Type:    pb.OpenchainMessage_CONSENSUS,
				Payload: wrapped,
			}
			op.cpi.Broadcast(ocMsg)
		}
		return nil
	}

	if ocMsg.Type != pb.OpenchainMessage_CONSENSUS {
		return fmt.Errorf("Unexpected message type: %s", ocMsg.Type)
	}

	msg := &BatchMessage{}
	err := proto.Unmarshal(ocMsg.Payload, msg)
	if err != nil {
		return err
	}

<<<<<<< HEAD
	if req := pbftMsg.GetRequest(); req != nil {
		if err = op.validate(req.Payload); err != nil {
=======
	if req := msg.GetRequest(); req != nil {
		if err = op.verify(req); err != nil {
>>>>>>> bda48e0d
			logger.Warning("Request did not verify: %s", err)
			return err
		}

		if (op.pbft.primary(op.pbft.view) == op.pbft.id) && op.pbft.activeView {
			err := op.leaderProcReq(req)
			if err != nil {
				return err
			}
		}
	} else if pbftMsg := msg.GetPbftMessage(); pbftMsg != nil {
		op.pbft.lock.Unlock()
		op.pbft.receive(pbftMsg)
		op.pbft.lock.Lock()
	} else {
		logger.Error("unknown request %+v", req)
	}

	return nil
}

// Close tells us to release resources we are holding
func (op *obcBatch) Close() {
	op.pbft.close()
	op.batchTimer.Reset(0)
}

// Drain will block until all remaining execution has been handled.
func (op *obcBatch) Drain() {
	op.pbft.lock.Lock()
	op.sendBatch()
	op.pbft.lock.Unlock()
	op.pbft.drain()
}

// =============================================================================
// innerCPI interface (functions called by pbft-core)
// =============================================================================

func (op *obcBatch) wrapMessage(msgPayload []byte) *pb.OpenchainMessage {
	wrapped, _ := proto.Marshal(&BatchMessage{&BatchMessage_PbftMessage{msgPayload}})
	ocMsg := &pb.OpenchainMessage{
		Type:    pb.OpenchainMessage_CONSENSUS,
		Payload: wrapped,
	}
	return ocMsg
}

// multicast a message to all replicas
func (op *obcBatch) broadcast(msgPayload []byte) {
	op.cpi.Broadcast(op.wrapMessage(msgPayload))
}

// send a message to a specific replica
func (op *obcBatch) unicast(msgPayload []byte, receiverID uint64) (err error) {
	receiverHandle, err := getValidatorHandle(receiverID)
	if err != nil {
		return
	}
	return op.cpi.Unicast(op.wrapMessage(msgPayload), receiverHandle)
}

func (op *obcBatch) sign(msg []byte) ([]byte, error) {
	return op.cpi.Sign(msg)
}

// verify message signature
func (op *obcBatch) verify(senderID uint64, signature []byte, message []byte) error {
	senderHandle, err := getValidatorHandle(senderID)
	if err != nil {
		return fmt.Errorf("Could not verify message from %v: %v", senderHandle.Name, err)
	}
	return op.cpi.Verify(senderHandle, signature, message)
}

// validate checks whether the request is valid syntactically.
// For now, we only need this for the obc-sieve verify/verify-set and flush messages.
// Thus, for obc-batch, this is a no-op.
func (op *obcBatch) validate(txRaw []byte) error {
	return nil
}

// execute an opaque request which corresponds to an OBC Transaction
func (op *obcBatch) execute(tbRaw []byte) {
	tb := &pb.TransactionBlock{}
	err := proto.Unmarshal(tbRaw, tb)
	if err != nil {
		return
	}

	txs := tb.Transactions
	txBatchID := base64.StdEncoding.EncodeToString(util.ComputeCryptoHash(tbRaw))

	for i, tx := range txs {
		txRaw, _ := proto.Marshal(tx)
		if err = op.validate(txRaw); err != nil {
			logger.Error("Request in transaction %d from batch %s did not verify: %s", i, txBatchID, err)
			return
		}
	}

	if err := op.cpi.BeginTxBatch(txBatchID); err != nil {
		logger.Error("Failed to begin transaction batch %s: %v", txBatchID, err)
		return
	}

	_, errs := op.cpi.ExecTXs(txs)
	if errs[len(txs)] != nil {
		logger.Error("Fail to execute transaction batch %s: %v", txBatchID, errs)
		if err = op.cpi.RollbackTxBatch(txBatchID); err != nil {
			panic(fmt.Errorf("Unable to rollback transaction batch %s: %v", txBatchID, err))
		}
		return
	}

	if err = op.cpi.CommitTxBatch(txBatchID, txs, nil, nil); err != nil {
		logger.Error("Failed to commit transaction batch %s to the ledger: %v", txBatchID, err)
		if err = op.cpi.RollbackTxBatch(txBatchID); err != nil {
			panic(fmt.Errorf("Unable to rollback transaction batch %s: %v", txBatchID, err))
		}
		return
	}
}

// signal when a view-change happened
func (op *obcBatch) viewChange(curView uint64) {
	if op.batchTimerActive {
		op.stopBatchTimer()
	}
}

// =============================================================================
// functions specific to batch mode
// =============================================================================

func (op *obcBatch) leaderProcReq(req []byte) error {
	op.batchStore = append(op.batchStore, req)

	if !op.batchTimerActive {
		op.startBatchTimer()
	}

	if len(op.batchStore) >= op.batchSize {
		op.sendBatch()
	}

	return nil
}

func (op *obcBatch) sendBatch() error {
	op.stopBatchTimer()
	// assemble new Request message
	var txs []*pb.Transaction
	store := op.batchStore
	op.batchStore = nil
	for _, req := range store {
		tx := &pb.Transaction{}
		err := proto.Unmarshal(req, tx)
		if err != nil {
			err = fmt.Errorf("Unable to unpack payload of request %v", req)
			logger.Error("%s", err)
			continue
		}
		txs = append(txs, tx)
	}
	tb := &pb.TransactionBlock{Transactions: txs}
	tbPacked, err := proto.Marshal(tb)
	if err != nil {
		err = fmt.Errorf("Unable to pack transaction block for new batch request")
		logger.Error("%s", err)
		return err
	}
	// process internally
	op.pbft.lock.Unlock()
	op.pbft.request(tbPacked)
	op.pbft.lock.Lock()

	return nil
}

// allow the primary to send a batch when the timer expires
func (op *obcBatch) batchTimerHander() {
	for {
		select {
		case <-op.pbft.closed:
			return

		case <-op.batchTimer.C:
			op.pbft.lock.Lock()
			logger.Info("Replica %d batch timeout expired", op.pbft.id)
			if op.pbft.activeView && (len(op.batchStore) > 0) {
				op.sendBatch()
			}
			op.pbft.lock.Unlock()
		}
	}
}

func (op *obcBatch) startBatchTimer() {
	op.batchTimer.Reset(op.batchTimeout)
	logger.Debug("Replica %d started the batch timer", op.pbft.id)
	op.batchTimerActive = true
}

func (op *obcBatch) stopBatchTimer() {
	op.batchTimer.Stop()
	logger.Debug("Replica %d stopped the batch timer", op.pbft.id)
	op.batchTimerActive = false
	select {
	case <-op.pbft.closed:
		return
	default:
	}
loopBatch:
	for {
		select {
		case <-op.batchTimer.C:
		default:
			break loopBatch
		}
	}
}<|MERGE_RESOLUTION|>--- conflicted
+++ resolved
@@ -101,13 +101,8 @@
 		return err
 	}
 
-<<<<<<< HEAD
-	if req := pbftMsg.GetRequest(); req != nil {
-		if err = op.validate(req.Payload); err != nil {
-=======
 	if req := msg.GetRequest(); req != nil {
-		if err = op.verify(req); err != nil {
->>>>>>> bda48e0d
+		if err = op.validate(req); err != nil {
 			logger.Warning("Request did not verify: %s", err)
 			return err
 		}
