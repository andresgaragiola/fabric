--- conflicted
+++ resolved
@@ -21,26 +21,6 @@
 	"fmt"
 	"sort"
 	"sync"
-<<<<<<< HEAD
-	"sort"
-	"encoding/hex"
-	"github.com/hyperledger/fabric/core/crypto/primitives"
-)
-
-
-type TCertBlock struct {
-	tCert tCert
-	attributesHash string
-}
-
-type TCertDBBlock struct {
-	tCertDER []byte
-	attributesHash string
-	preK0 []byte
-}
-
-
-=======
 
 	"github.com/hyperledger/fabric/core/crypto/primitives"
 )
@@ -58,19 +38,9 @@
 	preK0          []byte
 }
 
->>>>>>> 5912e5a0
 type tCertPoolSingleThreadImpl struct {
 	client *clientImpl
-	
-	empty bool
 
-<<<<<<< HEAD
-	length    map[string]int
-	
-	tCerts map[string][]*TCertBlock
-	
-	m      sync.Mutex
-=======
 	empty bool
 
 	length map[string]int
@@ -78,7 +48,6 @@
 	tCerts map[string][]*TCertBlock
 
 	m sync.Mutex
->>>>>>> 5912e5a0
 }
 
 //Start starts the pool processing.
@@ -88,7 +57,6 @@
 
 	tCertPool.client.debug("Starting TCert Pool...")
 
-    
 	// Load unused TCerts if any
 	tCertDBBlocks, err := tCertPool.client.ks.loadUnusedTCerts()
 	if err != nil {
@@ -97,14 +65,8 @@
 		return
 	}
 
-<<<<<<< HEAD
-
-	if len(tCertDBBlocks) > 0 {
-		
-=======
 	if len(tCertDBBlocks) > 0 {
 
->>>>>>> 5912e5a0
 		tCertPool.client.debug("TCerts in cache found! Loading them...")
 
 		for _, tCertDBBlock := range tCertDBBlocks {
@@ -116,11 +78,7 @@
 			}
 			tCertPool.AddTCert(tCertBlock)
 		}
-<<<<<<< HEAD
-	}  //END-IF
-=======
 	} //END-IF
->>>>>>> 5912e5a0
 
 	return
 }
@@ -129,79 +87,17 @@
 func (tCertPool *tCertPoolSingleThreadImpl) Stop() (err error) {
 	tCertPool.m.Lock()
 	defer tCertPool.m.Unlock()
-<<<<<<< HEAD
-
-	//tCertPool.client.debug("Found %d unused TCerts...", tCertPool.len)
-
-
-=======
->>>>>>> 5912e5a0
 	for k := range tCertPool.tCerts {
 		certList := tCertPool.tCerts[k]
 		certListLen := tCertPool.length[k]
 		tCertPool.client.ks.storeUnusedTCerts(certList[:certListLen])
-<<<<<<< HEAD
-    }
-
-=======
 	}
->>>>>>> 5912e5a0
 
 	tCertPool.client.debug("Store unused TCerts...done!")
 
 	return
 }
 
-<<<<<<< HEAD
-
-
-func CalculateAttributesHash(attributes map[string]string) (attrHash string) {
-	
-	keys := make([]string, len(attributes))
-	 
-	 for k := range attributes {
-        keys = append(keys, k)
-    }
-	 
-	  sort.Strings(keys)
-	 
-	  
-	  values := make([]byte, len(keys))
-	  
-	 for _,k := range keys {
-	 	
-	 	vb := []byte(k)
-	 	for _,bval := range vb {
-	 		 values = append(values, bval)
-	 	}
-	 	
-	 	vb = []byte(attributes[k])
-	 	for _,bval := range vb {
-	 		 values = append(values, bval)
-	 	}
-    }
-	
-	
-	attributesHash := primitives.Hash(values)
-	
-	return  hex.EncodeToString(attributesHash)
-	
-	
-}
-
-
-func (tCertPool *tCertPoolSingleThreadImpl) GetNextTCert(attributes map[string]string) (tCert *TCertBlock, err error) {
-	
-	tCertPool.m.Lock()
-	defer tCertPool.m.Unlock()
-
-	
-	attributesHash := CalculateAttributesHash(attributes)
-	
-	poolLen := tCertPool.length[attributesHash]
-	
-	if  poolLen <= 0 {
-=======
 //CalculateAttributesHash generates a unique hash using the passed attributes.
 func CalculateAttributesHash(attributes map[string]string) (attrHash string) {
 
@@ -245,7 +141,6 @@
 	poolLen := tCertPool.length[attributesHash]
 
 	if poolLen <= 0 {
->>>>>>> 5912e5a0
 		// Reload
 		if err := tCertPool.client.getTCertsFromTCA(attributesHash, attributes, tCertPool.client.conf.getTCertBatchSize()); err != nil {
 
@@ -253,44 +148,13 @@
 		}
 	}
 
-<<<<<<< HEAD
-
-   tCert = tCertPool.tCerts[attributesHash][tCertPool.length[attributesHash]  -1]
-   
-
-	tCertPool.length[attributesHash] = tCertPool.length[attributesHash]  -1
-=======
 	tCert = tCertPool.tCerts[attributesHash][tCertPool.length[attributesHash]-1]
 
 	tCertPool.length[attributesHash] = tCertPool.length[attributesHash] - 1
->>>>>>> 5912e5a0
 
 	return
 }
 
-<<<<<<< HEAD
-
-
-func (tCertPool *tCertPoolSingleThreadImpl) AddTCert(tCertBlock *TCertBlock) (err error) {
-	
-	
-	tCertPool.client.debug("Adding new Cert [% x].", tCertBlock.tCert.GetCertificate().Raw)
-	
-	if tCertPool.length[tCertBlock.attributesHash] <= 0 {
-		tCertPool.length[tCertBlock.attributesHash]  = 0
-	}
-
-	tCertPool.length[tCertBlock.attributesHash] = tCertPool.length[tCertBlock.attributesHash] + 1
-	
-	if tCertPool.tCerts[tCertBlock.attributesHash] == nil {
-		
-		tCertPool.tCerts[tCertBlock.attributesHash]= make([]*TCertBlock, tCertPool.client.conf.getTCertBatchSize())
-	
-	} 
-	
-	tCertPool.tCerts[tCertBlock.attributesHash][tCertPool.length[tCertBlock.attributesHash]  -1] =  tCertBlock
-
-=======
 //AddTCert adds a TCert into the pool is invoked by the client after TCA is called.
 func (tCertPool *tCertPoolSingleThreadImpl) AddTCert(tCertBlock *TCertBlock) (err error) {
 
@@ -309,30 +173,19 @@
 	}
 
 	tCertPool.tCerts[tCertBlock.attributesHash][tCertPool.length[tCertBlock.attributesHash]-1] = tCertBlock
->>>>>>> 5912e5a0
 
 	return nil
 }
 
 func (tCertPool *tCertPoolSingleThreadImpl) init(client *clientImpl) (err error) {
-<<<<<<< HEAD
-	
-=======
 
->>>>>>> 5912e5a0
 	tCertPool.client = client
 
 	tCertPool.client.debug("Init TCert Pool...")
 
-<<<<<<< HEAD
-   tCertPool.tCerts = make(map[string][]*TCertBlock)
-=======
 	tCertPool.tCerts = make(map[string][]*TCertBlock)
 
 	tCertPool.length = make(map[string]int)
->>>>>>> 5912e5a0
 
-	tCertPool.length = make(map[string]int)
-	
 	return
 }