--- conflicted
+++ resolved
@@ -17,11 +17,8 @@
 package crypto
 
 import (
-<<<<<<< HEAD
 	"encoding/hex"
-=======
-	"errors"
->>>>>>> cfc9045b
+
 	"fmt"
 	"sort"
 	"sync"
@@ -45,7 +42,6 @@
 type tCertPoolSingleThreadImpl struct {
 	client *clientImpl
 
-<<<<<<< HEAD
 	empty bool
 
 	length map[string]int
@@ -53,10 +49,6 @@
 	tCerts map[string][]*TCertBlock
 
 	m sync.Mutex
-=======
-	tCerts []tCert
-	m      sync.Mutex
->>>>>>> cfc9045b
 }
 
 //Start starts the pool processing.
@@ -96,25 +88,17 @@
 func (tCertPool *tCertPoolSingleThreadImpl) Stop() (err error) {
 	tCertPool.m.Lock()
 	defer tCertPool.m.Unlock()
-<<<<<<< HEAD
 	for k := range tCertPool.tCerts {
 		certList := tCertPool.tCerts[k]
 		certListLen := tCertPool.length[k]
 		tCertPool.client.ks.storeUnusedTCerts(certList[:certListLen])
 	}
-=======
-
-	tCertPool.client.debug("Found %d unused TCerts...", len(tCertPool.tCerts))
-
-	tCertPool.client.ks.storeUnusedTCerts(tCertPool.tCerts)
->>>>>>> cfc9045b
 
 	tCertPool.client.debug("Store unused TCerts...done!")
 
 	return
 }
 
-<<<<<<< HEAD
 //calculateAttributesHash generates a unique hash using the passed attributes.
 func calculateAttributesHash(attributes []string) (attrHash string) {
 
@@ -140,7 +124,19 @@
 }
 
 //GetNextTCert returns a TCert from the pool valid to the passed attributes. If no TCert is available TCA is invoked to generate it.
-func (tCertPool *tCertPoolSingleThreadImpl) GetNextTCert(attributes ...string) (tCert *TCertBlock, err error) {
+func (tCertPool *tCertPoolSingleThreadImpl) GetNextTCerts(nCerts int, attributes ...string) ([]*TCertBlock, error) {
+	blocks := make([]*TCertBlock, nCerts)
+	for i := 0; i < nCerts; i++ {
+		block, err := tCertPool.getNextTCert(attributes...)
+		if err != nil {
+			return nil, err
+		}
+		blocks[i] = block
+	}
+	return blocks, nil
+}
+
+func (tCertPool *tCertPoolSingleThreadImpl) getNextTCert(attributes ...string) (tCert *TCertBlock, err error) {
 
 	tCertPool.m.Lock()
 	defer tCertPool.m.Unlock()
@@ -152,49 +148,20 @@
 	if poolLen <= 0 {
 		// Reload
 		if err := tCertPool.client.getTCertsFromTCA(attributesHash, attributes, tCertPool.client.conf.getTCertBatchSize()); err != nil {
-
-=======
-func (tCertPool *tCertPoolSingleThreadImpl) GetNextTCerts(nCerts int) (tCerts []tCert, err error) {
-
-	if nCerts < 1 {
-		return nil, errors.New("Number of requested TCerts has to be positive!")
-	}
-
-	tCertPool.m.Lock()
-	defer tCertPool.m.Unlock()
-
-	if len(tCertPool.tCerts) < nCerts {
-		// We don't have enough TCerts in the pool - reload from the TCA
-		nTCerts2Generate := tCertPool.client.conf.getTCertBatchSize() + nCerts - len(tCertPool.tCerts)
-		tCertPool.client.debug("Called tCertPool.client.getTCertsFromTCA(%d)", nTCerts2Generate)
-		if err := tCertPool.client.getTCertsFromTCA(nTCerts2Generate); err != nil {
->>>>>>> cfc9045b
 			return nil, fmt.Errorf("Failed loading TCerts from TCA")
 		}
 	}
 
-<<<<<<< HEAD
 	tCert = tCertPool.tCerts[attributesHash][tCertPool.length[attributesHash]-1]
 
 	tCertPool.length[attributesHash] = tCertPool.length[attributesHash] - 1
-=======
-	// We should have enough TCerts in the pool by now - but just to be sure that we don't panic (out of range)
-	if len(tCertPool.tCerts) < nCerts {
-		return nil, fmt.Errorf("Failed to obtain %d in the TCertPool", nCerts)
-	}
 
-	tCerts = make([]tCert, nCerts)
-	copy(tCerts, tCertPool.tCerts[:nCerts])
-	tCertPool.tCerts = tCertPool.tCerts[nCerts:]
->>>>>>> cfc9045b
-
-	return tCerts, nil
+	return tCert, nil
 }
 
 //AddTCert adds a TCert into the pool is invoked by the client after TCA is called.
 func (tCertPool *tCertPoolSingleThreadImpl) AddTCert(tCertBlock *TCertBlock) (err error) {
 
-<<<<<<< HEAD
 	tCertPool.client.debug("Adding new Cert [% x].", tCertBlock.tCert.GetCertificate().Raw)
 
 	if tCertPool.length[tCertBlock.attributesHash] <= 0 {
@@ -211,9 +178,6 @@
 
 	tCertPool.tCerts[tCertBlock.attributesHash][tCertPool.length[tCertBlock.attributesHash]-1] = tCertBlock
 
-=======
-	tCertPool.tCerts = append(tCertPool.tCerts, tCert)
->>>>>>> cfc9045b
 	return nil
 }
 
@@ -222,12 +186,9 @@
 	tCertPool.client = client
 	tCertPool.client.debug("Init TCert Pool...")
 
-<<<<<<< HEAD
 	tCertPool.tCerts = make(map[string][]*TCertBlock)
 
 	tCertPool.length = make(map[string]int)
 
-=======
->>>>>>> cfc9045b
 	return
 }