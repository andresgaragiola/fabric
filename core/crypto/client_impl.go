/*
Copyright IBM Corp. 2016 All Rights Reserved.

Licensed under the Apache License, Version 2.0 (the "License");
you may not use this file except in compliance with the License.
You may obtain a copy of the License at

		 http://www.apache.org/licenses/LICENSE-2.0

Unless required by applicable law or agreed to in writing, software
distributed under the License is distributed on an "AS IS" BASIS,
WITHOUT WARRANTIES OR CONDITIONS OF ANY KIND, either express or implied.
See the License for the specific language governing permissions and
limitations under the License.
*/

package crypto

import (
	"errors"

	"github.com/hyperledger/fabric/core/crypto/primitives"
	"github.com/hyperledger/fabric/core/crypto/utils"
	obc "github.com/hyperledger/fabric/protos"
)

type clientImpl struct {
	*nodeImpl

	isInitialized bool

	// Chain
	chainPublicKey primitives.PublicKey
	queryStateKey  []byte

	// TCA KDFKey
	tCertOwnerKDFKey []byte
	tCertPool        tCertPool
}

// NewChaincodeDeployTransaction is used to deploy chaincode.
func (client *clientImpl) NewChaincodeDeployTransaction(chaincodeDeploymentSpec *obc.ChaincodeDeploymentSpec, uuid string, attributes ...string) (*obc.Transaction, error) {
	// Verify that the client is initialized
	if !client.isInitialized {
		return nil, utils.ErrNotInitialized
	}

	// Get next available (not yet used) transaction certificate
<<<<<<< HEAD
	tCert, err := client.tCertPool.GetNextTCert(attributes...)
=======
	tCerts, err := client.tCertPool.GetNextTCerts(1, attributes...)
>>>>>>> 3b25d454
	if err != nil {
		client.error("Failed to obtain a (not yet used) TCert for Chaincode Deploy[%s].", err.Error())
		return nil, err
	}

	if len(tCerts) != 1 {
		client.error("Failed to obtain a (not yet used) TCert.")
		return nil, errors.New("Failed to obtain a TCert for Chaincode Deploy Transaction using TCert. Expected exactly one returned TCert.")
	}

	// Create Transaction
<<<<<<< HEAD
	return client.newChaincodeDeployUsingTCert(chaincodeDeploymentSpec, uuid, attributes, tCert.tCert, nil)
}

// GetNextTCert Gets next available (not yet used) transaction certificate.
func (client *clientImpl) GetNextTCert(attributes ...string) (tCert, error) {
=======
	return client.newChaincodeDeployUsingTCert(chaincodeDeploymentSpec, uuid, attributes, tCerts[0].tCert, nil)
}

// GetNextTCerts Gets next available (not yet used) transaction certificate.
func (client *clientImpl) GetNextTCerts(nCerts int, attributes ...string) (tCerts []tCert, err error) {
	if nCerts < 1 {
		return nil, errors.New("Number of requested TCerts has to be positive!")
	}

>>>>>>> 3b25d454
	// Verify that the client is initialized
	if !client.isInitialized {
		return nil, utils.ErrNotInitialized
	}

	// Get next available (not yet used) transaction certificate
<<<<<<< HEAD
	tCert, err := client.tCertPool.GetNextTCert(attributes...)
=======
	tBlocks, err := client.tCertPool.GetNextTCerts(nCerts, attributes...)
>>>>>>> 3b25d454
	if err != nil {
		client.error("Failed getting [%d] (not yet used) Transaction Certificates (TCerts) [%s].", nCerts, err.Error())
		return nil, err
	}
<<<<<<< HEAD

	return tCert.tCert, err
=======
	tCerts = make([]tCert, len(tBlocks))
	for i, eachBlock := range tBlocks {
		tCerts[i] = eachBlock.tCert
	}
	return tCerts, nil
>>>>>>> 3b25d454
}

// NewChaincodeInvokeTransaction is used to invoke chaincode's functions.
func (client *clientImpl) NewChaincodeExecute(chaincodeInvocation *obc.ChaincodeInvocationSpec, uuid string, attributes ...string) (*obc.Transaction, error) {
	// Verify that the client is initialized
	if !client.isInitialized {
		return nil, utils.ErrNotInitialized
	}

	// Get next available (not yet used) transaction certificate
<<<<<<< HEAD
	tCertHandler, err := client.tCertPool.GetNextTCert(attributes...)
=======
	tBlocks, err := client.tCertPool.GetNextTCerts(1, attributes...)
>>>>>>> 3b25d454
	if err != nil {
		client.error("Failed to obtain a (not yet used) TCert [%s].", err.Error())
		return nil, err
	}

	if len(tBlocks) != 1 {
		client.error("Failed to obtain a (not yet used) TCert.")
		return nil, errors.New("Failed to obtain a TCert for Chaincode Execution. Expected exactly one returned TCert.")
	}

	// Create Transaction
<<<<<<< HEAD
	return client.newChaincodeExecuteUsingTCert(chaincodeInvocation, uuid, attributes, tCertHandler.tCert, nil)
=======
	return client.newChaincodeExecuteUsingTCert(chaincodeInvocation, uuid, attributes, tBlocks[0].tCert, nil)
>>>>>>> 3b25d454
}

// NewChaincodeQuery is used to query chaincode's functions.
func (client *clientImpl) NewChaincodeQuery(chaincodeInvocation *obc.ChaincodeInvocationSpec, uuid string, attributes ...string) (*obc.Transaction, error) {
	// Verify that the client is initialized
	if !client.isInitialized {
		return nil, utils.ErrNotInitialized
	}

	// Get next available (not yet used) transaction certificate
<<<<<<< HEAD
	tCertHandler, err := client.tCertPool.GetNextTCert(attributes...)
=======
	tBlocks, err := client.tCertPool.GetNextTCerts(1, attributes...)
>>>>>>> 3b25d454
	if err != nil {
		client.error("Failed to obtain a (not yet used) TCert [%s].", err.Error())
		return nil, err
	}

	if len(tBlocks) != 1 {
		client.error("Failed to obtain a (not yet used) TCert.")
		return nil, errors.New("Failed to obtain a TCert for Chaincode Invocation. Expected exactly one returned TCert.")
	}

	// Create Transaction
<<<<<<< HEAD
	return client.newChaincodeQueryUsingTCert(chaincodeInvocation, uuid, attributes, tCertHandler.tCert, nil)
=======
	return client.newChaincodeQueryUsingTCert(chaincodeInvocation, uuid, attributes, tBlocks[0].tCert, nil)
>>>>>>> 3b25d454
}

// GetEnrollmentCertHandler returns a CertificateHandler whose certificate is the enrollment certificate
func (client *clientImpl) GetEnrollmentCertificateHandler() (CertificateHandler, error) {
	// Verify that the client is initialized
	if !client.isInitialized {
		return nil, utils.ErrNotInitialized
	}

	// Return the handler
	handler := &eCertHandlerImpl{}
	err := handler.init(client)
	if err != nil {
		client.error("Failed getting handler [%s].", err.Error())
		return nil, err
	}

	return handler, nil
}

// GetTCertHandlerNext returns a CertificateHandler whose certificate is the next available TCert
func (client *clientImpl) GetTCertificateHandlerNext(attributes ...string) (CertificateHandler, error) {
	// Verify that the client is initialized
	if !client.isInitialized {
		return nil, utils.ErrNotInitialized
	}

	// Get next TCert
<<<<<<< HEAD
	tCert, err := client.tCertPool.GetNextTCert(attributes...)
=======
	tBlocks, err := client.tCertPool.GetNextTCerts(1, attributes...)
>>>>>>> 3b25d454
	if err != nil {
		client.error("Failed to obtain a (not yet used) TCert for creating a CertificateHandler [%s].", err.Error())
		return nil, err
	}

	if len(tBlocks) != 1 {
		client.error("Failed to obtain a TCert for creating a CertificateHandler.")
		return nil, errors.New("Failed to obtain a TCert for creating a CertificateHandler")
	}

	// Return the handler
	handler := &tCertHandlerImpl{}
<<<<<<< HEAD
	err = handler.init(client, tCert.tCert)
=======
	err = handler.init(client, tBlocks[0].tCert)
>>>>>>> 3b25d454
	if err != nil {
		client.error("Failed getting handler [%s].", err.Error())
		return nil, err
	}

	return handler, nil
}

// GetTCertHandlerFromDER returns a CertificateHandler whose certificate is the one passed
func (client *clientImpl) GetTCertificateHandlerFromDER(tCertDER []byte) (CertificateHandler, error) {
	// Verify that the client is initialized
	if !client.isInitialized {
		return nil, utils.ErrNotInitialized
	}

	// Validate the transaction certificate
	tCert, err := client.getTCertFromExternalDER(tCertDER)
	if err != nil {
		client.warning("Failed validating transaction certificate [%s].", err)

		return nil, err
	}

	// Return the handler
	handler := &tCertHandlerImpl{}
	err = handler.init(client, tCert)
	if err != nil {
		client.error("Failed getting handler [%s].", err.Error())
		return nil, err
	}

	return handler, nil
}

func (client *clientImpl) register(id string, pwd []byte, enrollID, enrollPWD string) (err error) {
	if client.isInitialized {
		client.error("Registering [%s]...done! Initialization already performed", id)

		return
	}

	// Register node
	if err = client.nodeImpl.register(NodeClient, id, pwd, enrollID, enrollPWD); err != nil {
		return
	}

	client.info("Register crypto engine...")
	err = client.registerCryptoEngine()
	if err != nil {
		log.Error("Failed registering crypto engine [%s]: [%s].", enrollID, err.Error())
		return
	}
	client.info("Register crypto engine...done.")

	return
}

func (client *clientImpl) init(id string, pwd []byte) error {
	if client.isInitialized {
		return utils.ErrAlreadyInitialized
	}

	// Register node
	if err := client.nodeImpl.init(NodeClient, id, pwd); err != nil {
		return err
	}

	// Initialize keystore
	client.debug("Init keystore...")
	err := client.initKeyStore()
	if err != nil {
		if err != utils.ErrKeyStoreAlreadyInitialized {
			client.error("Keystore already initialized.")
		} else {
			client.error("Failed initiliazing keystore [%s].", err.Error())

			return err
		}
	}
	client.debug("Init keystore...done.")

	// Init crypto engine
	err = client.initCryptoEngine()
	if err != nil {
		client.error("Failed initiliazing crypto engine [%s].", err.Error())
		return err
	}

	// initialized
	client.isInitialized = true

	return nil
}

func (client *clientImpl) close() (err error) {
	if client.tCertPool != nil {
		if err = client.tCertPool.Stop(); err != nil {
			client.debug("Failed closing TCertPool [%s]", err)
		}
	}

	if err = client.nodeImpl.close(); err != nil {
		client.debug("Failed closing node [%s]", err)
	}
	return
}<|MERGE_RESOLUTION|>--- conflicted
+++ resolved
@@ -46,11 +46,7 @@
 	}
 
 	// Get next available (not yet used) transaction certificate
-<<<<<<< HEAD
-	tCert, err := client.tCertPool.GetNextTCert(attributes...)
-=======
 	tCerts, err := client.tCertPool.GetNextTCerts(1, attributes...)
->>>>>>> 3b25d454
 	if err != nil {
 		client.error("Failed to obtain a (not yet used) TCert for Chaincode Deploy[%s].", err.Error())
 		return nil, err
@@ -62,13 +58,6 @@
 	}
 
 	// Create Transaction
-<<<<<<< HEAD
-	return client.newChaincodeDeployUsingTCert(chaincodeDeploymentSpec, uuid, attributes, tCert.tCert, nil)
-}
-
-// GetNextTCert Gets next available (not yet used) transaction certificate.
-func (client *clientImpl) GetNextTCert(attributes ...string) (tCert, error) {
-=======
 	return client.newChaincodeDeployUsingTCert(chaincodeDeploymentSpec, uuid, attributes, tCerts[0].tCert, nil)
 }
 
@@ -78,32 +67,23 @@
 		return nil, errors.New("Number of requested TCerts has to be positive!")
 	}
 
->>>>>>> 3b25d454
-	// Verify that the client is initialized
-	if !client.isInitialized {
-		return nil, utils.ErrNotInitialized
-	}
-
-	// Get next available (not yet used) transaction certificate
-<<<<<<< HEAD
-	tCert, err := client.tCertPool.GetNextTCert(attributes...)
-=======
+	// Verify that the client is initialized
+	if !client.isInitialized {
+		return nil, utils.ErrNotInitialized
+	}
+
+	// Get next available (not yet used) transaction certificate
 	tBlocks, err := client.tCertPool.GetNextTCerts(nCerts, attributes...)
->>>>>>> 3b25d454
 	if err != nil {
 		client.error("Failed getting [%d] (not yet used) Transaction Certificates (TCerts) [%s].", nCerts, err.Error())
 		return nil, err
 	}
-<<<<<<< HEAD
-
-	return tCert.tCert, err
-=======
+
 	tCerts = make([]tCert, len(tBlocks))
 	for i, eachBlock := range tBlocks {
 		tCerts[i] = eachBlock.tCert
 	}
 	return tCerts, nil
->>>>>>> 3b25d454
 }
 
 // NewChaincodeInvokeTransaction is used to invoke chaincode's functions.
@@ -114,11 +94,7 @@
 	}
 
 	// Get next available (not yet used) transaction certificate
-<<<<<<< HEAD
-	tCertHandler, err := client.tCertPool.GetNextTCert(attributes...)
-=======
 	tBlocks, err := client.tCertPool.GetNextTCerts(1, attributes...)
->>>>>>> 3b25d454
 	if err != nil {
 		client.error("Failed to obtain a (not yet used) TCert [%s].", err.Error())
 		return nil, err
@@ -130,11 +106,7 @@
 	}
 
 	// Create Transaction
-<<<<<<< HEAD
-	return client.newChaincodeExecuteUsingTCert(chaincodeInvocation, uuid, attributes, tCertHandler.tCert, nil)
-=======
 	return client.newChaincodeExecuteUsingTCert(chaincodeInvocation, uuid, attributes, tBlocks[0].tCert, nil)
->>>>>>> 3b25d454
 }
 
 // NewChaincodeQuery is used to query chaincode's functions.
@@ -145,11 +117,7 @@
 	}
 
 	// Get next available (not yet used) transaction certificate
-<<<<<<< HEAD
-	tCertHandler, err := client.tCertPool.GetNextTCert(attributes...)
-=======
 	tBlocks, err := client.tCertPool.GetNextTCerts(1, attributes...)
->>>>>>> 3b25d454
 	if err != nil {
 		client.error("Failed to obtain a (not yet used) TCert [%s].", err.Error())
 		return nil, err
@@ -161,11 +129,7 @@
 	}
 
 	// Create Transaction
-<<<<<<< HEAD
-	return client.newChaincodeQueryUsingTCert(chaincodeInvocation, uuid, attributes, tCertHandler.tCert, nil)
-=======
 	return client.newChaincodeQueryUsingTCert(chaincodeInvocation, uuid, attributes, tBlocks[0].tCert, nil)
->>>>>>> 3b25d454
 }
 
 // GetEnrollmentCertHandler returns a CertificateHandler whose certificate is the enrollment certificate
@@ -194,11 +158,7 @@
 	}
 
 	// Get next TCert
-<<<<<<< HEAD
-	tCert, err := client.tCertPool.GetNextTCert(attributes...)
-=======
 	tBlocks, err := client.tCertPool.GetNextTCerts(1, attributes...)
->>>>>>> 3b25d454
 	if err != nil {
 		client.error("Failed to obtain a (not yet used) TCert for creating a CertificateHandler [%s].", err.Error())
 		return nil, err
@@ -211,11 +171,8 @@
 
 	// Return the handler
 	handler := &tCertHandlerImpl{}
-<<<<<<< HEAD
-	err = handler.init(client, tCert.tCert)
-=======
 	err = handler.init(client, tBlocks[0].tCert)
->>>>>>> 3b25d454
+
 	if err != nil {
 		client.error("Failed getting handler [%s].", err.Error())
 		return nil, err
