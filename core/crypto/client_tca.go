--- conflicted
+++ resolved
@@ -1,20 +1,17 @@
 /*
-Licensed to the Apache Software Foundation (ASF) under one
-or more contributor license agreements.  See the NOTICE file
-distributed with this work for additional information
-regarding copyright ownership.  The ASF licenses this file
-to you under the Apache License, Version 2.0 (the
-"License"); you may not use this file except in compliance
-with the License.  You may obtain a copy of the License at
-
-  http://www.apache.org/licenses/LICENSE-2.0
-
-Unless required by applicable law or agreed to in writing,
-software distributed under the License is distributed on an
-"AS IS" BASIS, WITHOUT WARRANTIES OR CONDITIONS OF ANY
-KIND, either express or implied.  See the License for the
-specific language governing permissions and limitations
-under the License.
+Copyright IBM Corp. 2016 All Rights Reserved.
+
+Licensed under the Apache License, Version 2.0 (the "License");
+you may not use this file except in compliance with the License.
+You may obtain a copy of the License at
+
+		 http://www.apache.org/licenses/LICENSE-2.0
+
+Unless required by applicable law or agreed to in writing, software
+distributed under the License is distributed on an "AS IS" BASIS,
+WITHOUT WARRANTIES OR CONDITIONS OF ANY KIND, either express or implied.
+See the License for the specific language governing permissions and
+limitations under the License.
 */
 
 package crypto
@@ -25,7 +22,6 @@
 	"bytes"
 	"crypto/ecdsa"
 	"crypto/hmac"
-	"encoding/asn1"
 
 	"errors"
 	"fmt"
@@ -33,15 +29,9 @@
 	"github.com/golang/protobuf/proto"
 	"github.com/hyperledger/fabric/core/crypto/primitives"
 	"github.com/hyperledger/fabric/core/crypto/utils"
-<<<<<<< HEAD
-	"golang.org/x/net/context"
-=======
-
->>>>>>> c210063b
+
 	"google/protobuf"
 	"math/big"
-	"strconv"
-	"strings"
 	"time"
 
 	"golang.org/x/net/context"
@@ -151,9 +141,6 @@
 		return nil, err
 	}
 
-<<<<<<< HEAD
-	return &tCertImpl{client, x509Cert, nil}, nil
-=======
 	// Try to extract the signing key from the TCert by decrypting the TCertIndex
 
 	// 384-bit ExpansionValue = HMAC(Expansion_Key, TCertIndex)
@@ -257,10 +244,9 @@
 	}
 
 	return &tCertImpl{client, x509Cert, nil, []byte{}}, nil
->>>>>>> c210063b
 }
 
-func (client *clientImpl) getTCertFromDER(der []byte) (tCert tCert, err error) {
+func (client *clientImpl) getTCertFromDER(certBlk *TCertDBBlock) (certBlock *TCertBlock, err error) {
 	if client.tCertOwnerKDFKey == nil {
 		return nil, fmt.Errorf("KDF key not initialized yet")
 	}
@@ -269,9 +255,9 @@
 	ExpansionKey := primitives.HMAC(client.tCertOwnerKDFKey, []byte{2})
 
 	// DER to x509
-	x509Cert, err := utils.DERToX509Certificate(der)
-	if err != nil {
-		client.debug("Failed parsing certificate [% x]: [%s].", der, err)
+	x509Cert, err := utils.DERToX509Certificate(certBlk.tCertDER)
+	if err != nil {
+		client.debug("Failed parsing certificate [% x]: [%s].", certBlk.tCertDER, err)
 
 		return
 	}
@@ -389,16 +375,16 @@
 		return
 	}
 
-	tCert = &tCertImpl{client, x509Cert, tempSK}
+	certBlock = &TCertBlock{&tCertImpl{client, x509Cert, tempSK, certBlk.preK0}, certBlk.attributesHash}
 
 	return
 }
 
-func (client *clientImpl) getTCertsFromTCA(num int) error {
+func (client *clientImpl) getTCertsFromTCA(attrhash string, attributes map[string]string, num int) error {
 	client.debug("Get [%d] certificates from the TCA...", num)
 
 	// Contact the TCA
-	TCertOwnerKDFKey, certDERs, err := client.callTCACreateCertificateSet(num)
+	TCertOwnerKDFKey, certDERs, err := client.callTCACreateCertificateSet(num, attributes)
 	if err != nil {
 		client.debug("Failed contacting TCA [%s].", err.Error())
 
@@ -434,11 +420,8 @@
 	for i := 0; i < num; i++ {
 		// DER to x509
 		x509Cert, err := utils.DERToX509Certificate(certDERs[i].Cert)
-<<<<<<< HEAD
-=======
 		prek0 := certDERs[i].Prek0
 
->>>>>>> c210063b
 		if err != nil {
 			client.debug("Failed parsing certificate [% x]: [%s].", certDERs[i].Cert, err)
 
@@ -562,9 +545,6 @@
 		j++
 		client.debug("Certificate [%d] validated.", i)
 
-<<<<<<< HEAD
-		client.tCertPool.AddTCert(&tCertImpl{client, x509Cert, tempSK})
-=======
 		prek0Cp := make([]byte, len(prek0))
 		copy(prek0Cp, prek0)
 
@@ -574,7 +554,6 @@
 		tcertBlk.attributesHash = attrhash
 
 		client.tCertPool.AddTCert(tcertBlk)
->>>>>>> c210063b
 	}
 
 	if j == 0 {
@@ -586,12 +565,10 @@
 	return nil
 }
 
-func (client *clientImpl) callTCACreateCertificateSet(num int) ([]byte, []*membersrvc.TCert, error) {
+func (client *clientImpl) callTCACreateCertificateSet(num int, attributes map[string]string) ([]byte, []*membersrvc.TCert, error) {
 	// Get a TCA Client
 	sock, tcaP, err := client.getTCAClient()
 	defer sock.Close()
-<<<<<<< HEAD
-=======
 
 	attributesList := make([]*membersrvc.TCertAttribute, 0)
 
@@ -603,7 +580,6 @@
 		attributesList = append(attributesList, tcertAttr)
 		//attributesList = append(attributesList, &membersrvc.TCertAttribute{k, attributes[k]})
 	}
->>>>>>> c210063b
 
 	// Execute the protocol
 	now := time.Now()
@@ -612,11 +588,7 @@
 		Ts:         &timestamp,
 		Id:         &membersrvc.Identity{Id: client.enrollID},
 		Num:        uint32(num),
-<<<<<<< HEAD
-		Attributes: client.conf.getTCertAttributes(),
-=======
 		Attributes: attributesList,
->>>>>>> c210063b
 		Sig:        nil,
 	}
 
@@ -648,67 +620,4 @@
 	}
 
 	return certSet.Certs.Key, certSet.Certs.Certs, nil
-}
-
-func (client *clientImpl) parseHeader(header string) (map[string]int, error) {
-	tokens := strings.Split(header, "#")
-	answer := make(map[string]int)
-
-	for _, token := range tokens {
-		pair := strings.Split(token, "->")
-
-		if len(pair) == 2 {
-			key := pair[0]
-			valueStr := pair[1]
-			value, err := strconv.Atoi(valueStr)
-			if err != nil {
-				return nil, err
-			}
-			answer[key] = value
-		}
-	}
-
-	return answer, nil
-
-}
-
-// Read the attribute with name 'attributeName' from the der encoded x509.Certificate 'tcertder'.
-func (client *clientImpl) ReadAttribute(attributeName string, tcertder []byte) ([]byte, error) {
-	tcert, err := utils.DERToX509Certificate(tcertder)
-	if err != nil {
-		client.debug("Failed parsing certificate [% x]: [%s].", tcertder, err)
-
-		return nil, err
-	}
-
-	var headerRaw []byte
-	if headerRaw, err = utils.GetCriticalExtension(tcert, utils.TCertAttributesHeaders); err != nil {
-		client.error("Failed getting extension TCERT_ATTRIBUTES_HEADER [% x]: [%s].", tcertder, err)
-
-		return nil, err
-	}
-
-	headerStr := string(headerRaw)
-	var header map[string]int
-	header, err = client.parseHeader(headerStr)
-
-	if err != nil {
-		return nil, err
-	}
-
-	position := header[attributeName]
-
-	if position == 0 {
-		return nil, errors.New("Failed attribute doesn't exists in the TCert.")
-	}
-
-	oid := asn1.ObjectIdentifier{1, 2, 3, 4, 5, 6, 9 + position}
-
-	var value []byte
-	if value, err = utils.GetCriticalExtension(tcert, oid); err != nil {
-		client.error("Failed getting extension Attribute Value [% x]: [%s].", tcertder, err)
-		return nil, err
-	}
-
-	return value, nil
 }