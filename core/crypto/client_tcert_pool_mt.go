--- conflicted
+++ resolved
@@ -74,7 +74,6 @@
 	return
 }
 
-<<<<<<< HEAD
 //AddTCert add a tcert to the poolEntry.
 func (tCertPoolEntry *tCertPoolEntry) AddTCert(tCertBlock *TCertBlock) (err error) {
 	tCertPoolEntry.tCertChannel <- tCertBlock
@@ -83,27 +82,6 @@
 
 //GetNextTCert gets the next tcert of the pool.
 func (tCertPoolEntry *tCertPoolEntry) GetNextTCert(attributes ...string) (tCertBlock *TCertBlock, err error) {
-=======
-func (tCertPool *tCertPoolMultithreadingImpl) GetNextTCerts(nCerts int) (tCerts []tCert, err error) {
-
-	// The MT is considered WIP. We are going to add this support in the next round of refactoring, but added this
-	// for external API consistency for now
-	if nCerts != 1 {
-		return nil, errors.New("The multithreaded TCertPool implementation is here for testing and supports only a single TCert request at a time")
-	}
-
-	tcert, err := tCertPool.getNextTCert()
-	if err != nil {
-		tCertPool.client.error("Failed getting next transaction certificate [%s].", err.Error())
-		return nil, err
-	}
-
-	tCerts = []tCert{tcert}
-	return tCerts, nil
-}
-
-func (tCertPool *tCertPoolMultithreadingImpl) getNextTCert() (tCert tCert, err error) {
->>>>>>> cfc9045b
 	for i := 0; i < 3; i++ {
 		tCertPoolEntry.client.debug("Getting next TCert... %d out of 3", i)
 		select {
@@ -315,7 +293,19 @@
 }
 
 //GetNextTCert returns a TCert from the pool valid to the passed attributes. If no TCert is available TCA is invoked to generate it.
-func (tCertPool *tCertPoolMultithreadingImpl) GetNextTCert(attributes ...string) (tCertBlock *TCertBlock, err error) {
+func (tCertPool *tCertPoolMultithreadingImpl) GetNextTCerts(nCerts int, attributes ...string) ([]*TCertBlock, error) {
+	blocks := make([]*TCertBlock, nCerts)
+	for i := 0; i < nCerts; i++ {
+		block, err := tCertPool.getNextTCert(attributes...)
+		if err != nil {
+			return nil, err
+		}
+		blocks[i] = block
+	}
+	return blocks, nil
+}
+
+func (tCertPool *tCertPoolMultithreadingImpl) getNextTCert(attributes ...string) (tCertBlock *TCertBlock, err error) {
 	poolEntry, err := tCertPool.getPoolEntry(attributes)
 	if err != nil {
 		return nil, err
