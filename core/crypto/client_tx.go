/*
Copyright IBM Corp. 2016 All Rights Reserved.

Licensed under the Apache License, Version 2.0 (the "License");
you may not use this file except in compliance with the License.
You may obtain a copy of the License at

		 http://www.apache.org/licenses/LICENSE-2.0

Unless required by applicable law or agreed to in writing, software
distributed under the License is distributed on an "AS IS" BASIS,
WITHOUT WARRANTIES OR CONDITIONS OF ANY KIND, either express or implied.
See the License for the specific language governing permissions and
limitations under the License.
*/

package crypto

import (
	"errors"

	"github.com/golang/protobuf/proto"
	"github.com/hyperledger/fabric/core/crypto/attributes"
	"github.com/hyperledger/fabric/core/crypto/primitives"
	"github.com/hyperledger/fabric/core/crypto/utils"
	obc "github.com/hyperledger/fabric/protos"
	"github.com/spf13/viper"
)

func (client *clientImpl) createTransactionNonce() ([]byte, error) {
	nonce, err := primitives.GetRandomNonce()
	if err != nil {
		client.error("Failed creating nonce [%s].", err.Error())
		return nil, err
	}

	return nonce, err
}

func (client *clientImpl) createDeployTx(chaincodeDeploymentSpec *obc.ChaincodeDeploymentSpec, uuid string, nonce []byte, tCert tCert, attrs ...string) (*obc.Transaction, error) {
	// Create a new transaction
	tx, err := obc.NewChaincodeDeployTransaction(chaincodeDeploymentSpec, uuid)
	if err != nil {
		client.error("Failed creating new transaction [%s].", err.Error())
		return nil, err
	}

	// Copy metadata from ChaincodeSpec
	tx.Metadata, err = getMetadata(chaincodeDeploymentSpec.GetChaincodeSpec(), tCert, attrs...)
	if err != nil {
		client.error("Failed creating new transaction [%s].", err.Error())
		return nil, err
	}

	if nonce == nil {
		tx.Nonce, err = primitives.GetRandomNonce()
		if err != nil {
			client.error("Failed creating nonce [%s].", err.Error())
			return nil, err
		}
	} else {
		// TODO: check that it is a well formed nonce
		tx.Nonce = nonce
	}

	// Handle confidentiality
	if chaincodeDeploymentSpec.ChaincodeSpec.ConfidentialityLevel == obc.ConfidentialityLevel_CONFIDENTIAL {
		// 1. set confidentiality level and nonce
		tx.ConfidentialityLevel = obc.ConfidentialityLevel_CONFIDENTIAL

		// 2. set confidentiality protocol version
		tx.ConfidentialityProtocolVersion = client.conf.GetConfidentialityProtocolVersion()

		// 3. encrypt tx
		err = client.encryptTx(tx)
		if err != nil {
			client.error("Failed encrypting payload [%s].", err.Error())
			return nil, err

		}
	}

	return tx, nil
}

func getMetadata(chaincodeSpec *obc.ChaincodeSpec, tCert tCert, attrs ...string) ([]byte, error) {
<<<<<<< HEAD
	isAttributesEnabled := viper.GetBool("security.attributes.enabled")
	if !isAttributesEnabled {
		return chaincodeSpec.Metadata, nil
	}

	if tCert == nil {
		return nil, errors.New("Invalid TCert.")
	}

	return attributes.CreateAttributesMetadata(tCert.GetCertificate().Raw, chaincodeSpec.Metadata, tCert.GetPreK0(), attrs)
=======
	//TODO this code is being commented due temporarily is not enabled attributes encryption.
	/*
		isAttributesEnabled := viper.GetBool("security.attributes.enabled")
		if !isAttributesEnabled {
			return chaincodeSpec.Metadata, nil
		}

		if tCert == nil {
			return nil, errors.New("Invalid TCert.")
		}

		return attributes.CreateAttributesMetadata(tCert.GetCertificate().Raw, chaincodeSpec.Metadata, tCert.GetPreK0(), attrs)*/
	return chaincodeSpec.Metadata, nil
>>>>>>> 3b25d454

}

func (client *clientImpl) createExecuteTx(chaincodeInvocation *obc.ChaincodeInvocationSpec, uuid string, nonce []byte, tCert tCert, attrs ...string) (*obc.Transaction, error) {
	/// Create a new transaction
	tx, err := obc.NewChaincodeExecute(chaincodeInvocation, uuid, obc.Transaction_CHAINCODE_INVOKE)
	if err != nil {
		client.error("Failed creating new transaction [%s].", err.Error())
		return nil, err
	}

	// Copy metadata from ChaincodeSpec
	tx.Metadata, err = getMetadata(chaincodeInvocation.GetChaincodeSpec(), tCert, attrs...)
	if err != nil {
		client.error("Failed creating new transaction [%s].", err.Error())
		return nil, err
	}
	if nonce == nil {
		tx.Nonce, err = primitives.GetRandomNonce()
		if err != nil {
			client.error("Failed creating nonce [%s].", err.Error())
			return nil, err
		}
	} else {
		// TODO: check that it is a well formed nonce
		tx.Nonce = nonce
	}

	// Handle confidentiality
	if chaincodeInvocation.ChaincodeSpec.ConfidentialityLevel == obc.ConfidentialityLevel_CONFIDENTIAL {
		// 1. set confidentiality level and nonce
		tx.ConfidentialityLevel = obc.ConfidentialityLevel_CONFIDENTIAL

		// 2. set confidentiality protocol version
		tx.ConfidentialityProtocolVersion = client.conf.GetConfidentialityProtocolVersion()

		// 3. encrypt tx
		err = client.encryptTx(tx)
		if err != nil {
			client.error("Failed encrypting payload [%s].", err.Error())
			return nil, err

		}
	}

	return tx, nil
}

func (client *clientImpl) createQueryTx(chaincodeInvocation *obc.ChaincodeInvocationSpec, uuid string, nonce []byte, tCert tCert, attrs ...string) (*obc.Transaction, error) {
	// Create a new transaction
	tx, err := obc.NewChaincodeExecute(chaincodeInvocation, uuid, obc.Transaction_CHAINCODE_QUERY)
	if err != nil {
		client.error("Failed creating new transaction [%s].", err.Error())
		return nil, err
	}

	// Copy metadata from ChaincodeSpec
	tx.Metadata, err = getMetadata(chaincodeInvocation.GetChaincodeSpec(), tCert, attrs...)
	if err != nil {
		client.error("Failed creating new transaction [%s].", err.Error())
		return nil, err
	}
	if nonce == nil {
		tx.Nonce, err = primitives.GetRandomNonce()
		if err != nil {
			client.error("Failed creating nonce [%s].", err.Error())
			return nil, err
		}
	} else {
		// TODO: check that it is a well formed nonce
		tx.Nonce = nonce
	}

	// Handle confidentiality
	if chaincodeInvocation.ChaincodeSpec.ConfidentialityLevel == obc.ConfidentialityLevel_CONFIDENTIAL {
		// 1. set confidentiality level and nonce
		tx.ConfidentialityLevel = obc.ConfidentialityLevel_CONFIDENTIAL

		// 2. set confidentiality protocol version
		tx.ConfidentialityProtocolVersion = client.conf.GetConfidentialityProtocolVersion()

		// 3. encrypt tx
		err = client.encryptTx(tx)
		if err != nil {
			client.error("Failed encrypting payload [%s].", err.Error())
			return nil, err

		}
	}

	return tx, nil
}

func (client *clientImpl) newChaincodeDeployUsingTCert(chaincodeDeploymentSpec *obc.ChaincodeDeploymentSpec, uuid string, attributeNames []string, tCert tCert, nonce []byte) (*obc.Transaction, error) {
	// Create a new transaction
	tx, err := client.createDeployTx(chaincodeDeploymentSpec, uuid, nonce, tCert, attributeNames...)
	if err != nil {
		client.error("Failed creating new deploy transaction [%s].", err.Error())
		return nil, err
	}

	// Sign the transaction

	// Append the certificate to the transaction
	client.debug("Appending certificate [% x].", tCert.GetCertificate().Raw)
	tx.Cert = tCert.GetCertificate().Raw

	// Sign the transaction and append the signature
	// 1. Marshall tx to bytes
	rawTx, err := proto.Marshal(tx)
	if err != nil {
		client.error("Failed marshaling tx [%s].", err.Error())
		return nil, err
	}

	// 2. Sign rawTx and check signature
	rawSignature, err := tCert.Sign(rawTx)
	if err != nil {
		client.error("Failed creating signature [% x]: [%s].", rawTx, err.Error())
		return nil, err
	}

	// 3. Append the signature
	tx.Signature = rawSignature

	client.debug("Appending signature: [% x]", rawSignature)

	return tx, nil
}

func (client *clientImpl) newChaincodeExecuteUsingTCert(chaincodeInvocation *obc.ChaincodeInvocationSpec, uuid string, attributeKeys []string, tCert tCert, nonce []byte) (*obc.Transaction, error) {
	/// Create a new transaction
	tx, err := client.createExecuteTx(chaincodeInvocation, uuid, nonce, tCert, attributeKeys...)
	if err != nil {
		client.error("Failed creating new execute transaction [%s].", err.Error())
		return nil, err
	}

	// Sign the transaction

	// Append the certificate to the transaction
	client.debug("Appending certificate [% x].", tCert.GetCertificate().Raw)
	tx.Cert = tCert.GetCertificate().Raw

	// Sign the transaction and append the signature
	// 1. Marshall tx to bytes
	rawTx, err := proto.Marshal(tx)
	if err != nil {
		client.error("Failed marshaling tx [%s].", err.Error())
		return nil, err
	}

	// 2. Sign rawTx and check signature
	rawSignature, err := tCert.Sign(rawTx)
	if err != nil {
		client.error("Failed creating signature [% x]: [%s].", err.Error())
		return nil, err
	}

	// 3. Append the signature
	tx.Signature = rawSignature

	client.debug("Appending signature [% x].", rawSignature)

	return tx, nil
}

func (client *clientImpl) newChaincodeQueryUsingTCert(chaincodeInvocation *obc.ChaincodeInvocationSpec, uuid string, attributeNames []string, tCert tCert, nonce []byte) (*obc.Transaction, error) {
	// Create a new transaction
	tx, err := client.createQueryTx(chaincodeInvocation, uuid, nonce, tCert, attributeNames...)
	if err != nil {
		client.error("Failed creating new query transaction [%s].", err.Error())
		return nil, err
	}

	// Sign the transaction

	// Append the certificate to the transaction
	client.debug("Appending certificate [% x].", tCert.GetCertificate().Raw)
	tx.Cert = tCert.GetCertificate().Raw

	// Sign the transaction and append the signature
	// 1. Marshall tx to bytes
	rawTx, err := proto.Marshal(tx)
	if err != nil {
		client.error("Failed marshaling tx [%s].", err.Error())
		return nil, err
	}

	// 2. Sign rawTx and check signature
	rawSignature, err := tCert.Sign(rawTx)
	if err != nil {
		client.error("Failed creating signature [% x]: [%s].", err.Error())
		return nil, err
	}

	// 3. Append the signature
	tx.Signature = rawSignature

	client.debug("Appending signature [% x].", rawSignature)

	return tx, nil
}

func (client *clientImpl) newChaincodeDeployUsingECert(chaincodeDeploymentSpec *obc.ChaincodeDeploymentSpec, uuid string, nonce []byte) (*obc.Transaction, error) {
	// Create a new transaction
	tx, err := client.createDeployTx(chaincodeDeploymentSpec, uuid, nonce, nil)
	if err != nil {
		client.error("Failed creating new deploy transaction [%s].", err.Error())
		return nil, err
	}

	// Sign the transaction

	// Append the certificate to the transaction
	client.debug("Appending certificate [% x].", client.enrollCert.Raw)
	tx.Cert = client.enrollCert.Raw

	// Sign the transaction and append the signature
	// 1. Marshall tx to bytes
	rawTx, err := proto.Marshal(tx)
	if err != nil {
		client.error("Failed marshaling tx [%s].", err.Error())
		return nil, err
	}

	// 2. Sign rawTx and check signature
	rawSignature, err := client.signWithEnrollmentKey(rawTx)
	if err != nil {
		client.error("Failed creating signature [% x]: [%s].", rawTx, err.Error())
		return nil, err
	}

	// 3. Append the signature
	tx.Signature = rawSignature

	client.debug("Appending signature: [% x]", rawSignature)

	return tx, nil
}

func (client *clientImpl) newChaincodeExecuteUsingECert(chaincodeInvocation *obc.ChaincodeInvocationSpec, uuid string, nonce []byte) (*obc.Transaction, error) {
	/// Create a new transaction
	tx, err := client.createExecuteTx(chaincodeInvocation, uuid, nonce, nil)
	if err != nil {
		client.error("Failed creating new execute transaction [%s].", err.Error())
		return nil, err
	}

	// Sign the transaction

	// Append the certificate to the transaction
	client.debug("Appending certificate [% x].", client.enrollCert.Raw)
	tx.Cert = client.enrollCert.Raw

	// Sign the transaction and append the signature
	// 1. Marshall tx to bytes
	rawTx, err := proto.Marshal(tx)
	if err != nil {
		client.error("Failed marshaling tx [%s].", err.Error())
		return nil, err
	}

	// 2. Sign rawTx and check signature
	rawSignature, err := client.signWithEnrollmentKey(rawTx)
	if err != nil {
		client.error("Failed creating signature [% x]: [%s].", rawTx, err.Error())
		return nil, err
	}

	// 3. Append the signature
	tx.Signature = rawSignature

	client.debug("Appending signature [% x].", rawSignature)

	return tx, nil
}

func (client *clientImpl) newChaincodeQueryUsingECert(chaincodeInvocation *obc.ChaincodeInvocationSpec, uuid string, nonce []byte) (*obc.Transaction, error) {
	// Create a new transaction
	tx, err := client.createQueryTx(chaincodeInvocation, uuid, nonce, nil)
	if err != nil {
		client.error("Failed creating new query transaction [%s].", err.Error())
		return nil, err
	}

	// Sign the transaction

	// Append the certificate to the transaction
	client.debug("Appending certificate [% x].", client.enrollCert.Raw)
	tx.Cert = client.enrollCert.Raw

	// Sign the transaction and append the signature
	// 1. Marshall tx to bytes
	rawTx, err := proto.Marshal(tx)
	if err != nil {
		client.error("Failed marshaling tx [%s].", err.Error())
		return nil, err
	}

	// 2. Sign rawTx and check signature
	rawSignature, err := client.signWithEnrollmentKey(rawTx)
	if err != nil {
		client.error("Failed creating signature [% x]: [%s].", rawTx, err.Error())
		return nil, err
	}

	// 3. Append the signature
	tx.Signature = rawSignature

	client.debug("Appending signature [% x].", rawSignature)

	return tx, nil
}

// CheckTransaction is used to verify that a transaction
// is well formed with the respect to the security layer
// prescriptions. To be used for internal verifications.
func (client *clientImpl) checkTransaction(tx *obc.Transaction) error {
	if !client.isInitialized {
		return utils.ErrNotInitialized
	}

	if tx.Cert == nil && tx.Signature == nil {
		return utils.ErrTransactionMissingCert
	}

	if tx.Cert != nil && tx.Signature != nil {
		// Verify the transaction
		// 1. Unmarshal cert
		cert, err := primitives.DERToX509Certificate(tx.Cert)
		if err != nil {
			client.error("Failed unmarshalling cert [%s].", err.Error())
			return err
		}
		// TODO: verify cert

		// 3. Marshall tx without signature
		signature := tx.Signature
		tx.Signature = nil
		rawTx, err := proto.Marshal(tx)
		if err != nil {
			client.error("Failed marshaling tx [%s].", err.Error())
			return err
		}
		tx.Signature = signature

		// 2. Verify signature
		ver, err := client.verify(cert.PublicKey, rawTx, tx.Signature)
		if err != nil {
			client.error("Failed marshaling tx [%s].", err.Error())
			return err
		}

		if ver {
			return nil
		}

		return utils.ErrInvalidTransactionSignature
	}

	return utils.ErrTransactionMissingCert
}<|MERGE_RESOLUTION|>--- conflicted
+++ resolved
@@ -17,14 +17,10 @@
 package crypto
 
 import (
-	"errors"
-
 	"github.com/golang/protobuf/proto"
-	"github.com/hyperledger/fabric/core/crypto/attributes"
 	"github.com/hyperledger/fabric/core/crypto/primitives"
 	"github.com/hyperledger/fabric/core/crypto/utils"
 	obc "github.com/hyperledger/fabric/protos"
-	"github.com/spf13/viper"
 )
 
 func (client *clientImpl) createTransactionNonce() ([]byte, error) {
@@ -84,18 +80,6 @@
 }
 
 func getMetadata(chaincodeSpec *obc.ChaincodeSpec, tCert tCert, attrs ...string) ([]byte, error) {
-<<<<<<< HEAD
-	isAttributesEnabled := viper.GetBool("security.attributes.enabled")
-	if !isAttributesEnabled {
-		return chaincodeSpec.Metadata, nil
-	}
-
-	if tCert == nil {
-		return nil, errors.New("Invalid TCert.")
-	}
-
-	return attributes.CreateAttributesMetadata(tCert.GetCertificate().Raw, chaincodeSpec.Metadata, tCert.GetPreK0(), attrs)
-=======
 	//TODO this code is being commented due temporarily is not enabled attributes encryption.
 	/*
 		isAttributesEnabled := viper.GetBool("security.attributes.enabled")
@@ -109,8 +93,6 @@
 
 		return attributes.CreateAttributesMetadata(tCert.GetCertificate().Raw, chaincodeSpec.Metadata, tCert.GetPreK0(), attrs)*/
 	return chaincodeSpec.Metadata, nil
->>>>>>> 3b25d454
-
 }
 
 func (client *clientImpl) createExecuteTx(chaincodeInvocation *obc.ChaincodeInvocationSpec, uuid string, nonce []byte, tCert tCert, attrs ...string) (*obc.Transaction, error) {
