/*
Copyright IBM Corp. 2016 All Rights Reserved.

Licensed under the Apache License, Version 2.0 (the "License");
you may not use this file except in compliance with the License.
You may obtain a copy of the License at

		 http://www.apache.org/licenses/LICENSE-2.0

Unless required by applicable law or agreed to in writing, software
distributed under the License is distributed on an "AS IS" BASIS,
WITHOUT WARRANTIES OR CONDITIONS OF ANY KIND, either express or implied.
See the License for the specific language governing permissions and
limitations under the License.
*/

package crypto

import (
	"errors"
	"github.com/spf13/viper"
	"path/filepath"
)

func (node *nodeImpl) initConfiguration(name string) (err error) {
	// Set logger
	prefix := eTypeToString(node.eType)

	// Set configuration
	node.conf = &configuration{prefix: prefix, name: name}
	if err = node.conf.init(); err != nil {
		return
	}

	node.debug("Data will be stored at [%s]", node.conf.configurationPath)

	return
}

type configuration struct {
	prefix string
	name   string

	logPrefix string

	rootDataPath      string
	configurationPath string
	keystorePath      string
	rawsPath          string
	tCertsPath        string

	configurationPathProperty string
	ecaPAddressProperty       string
	tcaPAddressProperty       string
	tlscaPAddressProperty     string

	securityLevel int
	hashAlgorithm string

	tlsServerName string

	multiThreading bool
	tCertBatchSize  int
}

func (conf *configuration) init() error {
	conf.configurationPathProperty = "peer.fileSystemPath"
	conf.ecaPAddressProperty = "peer.pki.eca.paddr"
	conf.tcaPAddressProperty = "peer.pki.tca.paddr"
	conf.tlscaPAddressProperty = "peer.pki.tlsca.paddr"
	conf.logPrefix = "[" + conf.prefix + "." + conf.name + "] "

	// Check mandatory fields
	if err := conf.checkProperty(conf.configurationPathProperty); err != nil {
		return err
	}
	if err := conf.checkProperty(conf.ecaPAddressProperty); err != nil {
		return err
	}
	if err := conf.checkProperty(conf.tcaPAddressProperty); err != nil {
		return err
	}
	if err := conf.checkProperty(conf.tlscaPAddressProperty); err != nil {
		return err
	}

	conf.configurationPath = viper.GetString(conf.configurationPathProperty)
	conf.rootDataPath = conf.configurationPath

	// Set configuration path
	conf.configurationPath = filepath.Join(
		conf.configurationPath,
		"crypto", conf.prefix, conf.name,
	)

	// Set ks path
	conf.keystorePath = filepath.Join(conf.configurationPath, "ks")

	// Set raws path
	conf.rawsPath = filepath.Join(conf.keystorePath, "raw")

	// Set tCerts path
	conf.tCertsPath = filepath.Join(conf.keystorePath, "tcerts")

	conf.securityLevel = 384
	if viper.IsSet("security.level") {
		ovveride := viper.GetInt("security.level")
		if ovveride != 0 {
			conf.securityLevel = ovveride
		}
	}

	conf.hashAlgorithm = "SHA3"
	if viper.IsSet("security.hashAlgorithm") {
		ovveride := viper.GetString("security.hashAlgorithm")
		if ovveride != "" {
			conf.hashAlgorithm = ovveride
		}
	}

	// Set TLS host override
	conf.tlsServerName = "tlsca"
	if viper.IsSet("peer.pki.tls.serverhostoverride") {
		ovveride := viper.GetString("peer.pki.tls.serverhostoverride")
		if ovveride != "" {
			conf.tlsServerName = ovveride
		}
	}

	// Set tCertBatchSize
	conf.tCertBatchSize = 200
	if viper.IsSet("security.tcert.batch.size") {
		ovveride := viper.GetInt("security.tcert.batch.size")
		if ovveride != 0 {
			conf.tCertBatchSize = ovveride
		}
	}

	// Set multithread
	conf.multiThreading = false
	if viper.IsSet("security.multithreading.enabled") {
		conf.multiThreading = viper.GetBool("security.multithreading.enabled")
	}
<<<<<<< HEAD
=======

	// Set attributes
	conf.tCertAttributes = []*membersrvc.TCertAttribute{}
	if viper.IsSet("security.tcert.attributes") {
		attributes := viper.GetStringMapString("security.tcert.attributes")
		for key, value := range attributes {
			conf.tCertAttributes = append(conf.tCertAttributes, &membersrvc.TCertAttribute{key, value})
		}
	}
>>>>>>> 8b6eb2ff

	return nil
}

func (conf *configuration) checkProperty(property string) error {
	res := viper.GetString(property)
	if res == "" {
		return errors.New("Property not specified in configuration file. Please check that property is set: " + property)
	}
	return nil
}

func (conf *configuration) getTCAPAddr() string {
	return viper.GetString(conf.tcaPAddressProperty)
}

func (conf *configuration) getECAPAddr() string {
	return viper.GetString(conf.ecaPAddressProperty)
}

func (conf *configuration) getTLSCAPAddr() string {
	return viper.GetString(conf.tlscaPAddressProperty)
}

func (conf *configuration) getConfPath() string {
	return conf.configurationPath
}

func (conf *configuration) getTCertsPath() string {
	return conf.tCertsPath
}

func (conf *configuration) getKeyStorePath() string {
	return conf.keystorePath
}

func (conf *configuration) getRootDatastorePath() string {
	return conf.rootDataPath
}

func (conf *configuration) getRawsPath() string {
	return conf.rawsPath
}

func (conf *configuration) getKeyStoreFilename() string {
	return "db"
}

func (conf *configuration) getKeyStoreFilePath() string {
	return filepath.Join(conf.getKeyStorePath(), conf.getKeyStoreFilename())
}

func (conf *configuration) getPathForAlias(alias string) string {
	return filepath.Join(conf.getRawsPath(), alias)
}

func (conf *configuration) getQueryStateKeyFilename() string {
	return "query.key"
}

func (conf *configuration) getEnrollmentKeyFilename() string {
	return "enrollment.key"
}

func (conf *configuration) getEnrollmentCertFilename() string {
	return "enrollment.cert"
}

func (conf *configuration) getEnrollmentIDPath() string {
	return filepath.Join(conf.getRawsPath(), conf.getEnrollmentIDFilename())
}

func (conf *configuration) getEnrollmentIDFilename() string {
	return "enrollment.id"
}

func (conf *configuration) getTCACertsChainFilename() string {
	return "tca.cert.chain"
}

func (conf *configuration) getECACertsChainFilename() string {
	return "eca.cert.chain"
}

func (conf *configuration) getTLSCACertsChainFilename() string {
	return "tlsca.cert.chain"
}

func (conf *configuration) getTLSCACertsExternalPath() string {
	return viper.GetString("peer.pki.tls.rootcert.file")
}

func (conf *configuration) isTLSEnabled() bool {
	return viper.GetBool("peer.pki.tls.enabled")
}

func (conf *configuration) isTLSClientAuthEnabled() bool {
	return viper.GetBool("peer.pki.tls.client.auth.enabled")
}

func (conf *configuration) IsMultithreadingEnabled() bool {
	return conf.multiThreading
}

func (conf *configuration) getTCAServerName() string {
	return conf.tlsServerName
}

func (conf *configuration) getECAServerName() string {
	return conf.tlsServerName
}

func (conf *configuration) getTLSCAServerName() string {
	return conf.tlsServerName
}

func (conf *configuration) getTLSKeyFilename() string {
	return "tls.key"
}

func (conf *configuration) getTLSCertFilename() string {
	return "tls.cert"
}

func (conf *configuration) getTLSRootCertFilename() string {
	return "tls.cert.chain"
}

func (conf *configuration) getEnrollmentChainKeyFilename() string {
	return "chain.key"
}

func (conf *configuration) getTCertOwnerKDFKeyFilename() string {
	return "tca.kdf.key"
}

func (conf *configuration) getTCertBatchSize() int {
	return conf.tCertBatchSize
}
<<<<<<< HEAD
=======

func (conf *configuration) getTCertAttributes() []*membersrvc.TCertAttribute {
	return conf.tCertAttributes
}
>>>>>>> 8b6eb2ff
<|MERGE_RESOLUTION|>--- conflicted
+++ resolved
@@ -141,18 +141,6 @@
 	if viper.IsSet("security.multithreading.enabled") {
 		conf.multiThreading = viper.GetBool("security.multithreading.enabled")
 	}
-<<<<<<< HEAD
-=======
-
-	// Set attributes
-	conf.tCertAttributes = []*membersrvc.TCertAttribute{}
-	if viper.IsSet("security.tcert.attributes") {
-		attributes := viper.GetStringMapString("security.tcert.attributes")
-		for key, value := range attributes {
-			conf.tCertAttributes = append(conf.tCertAttributes, &membersrvc.TCertAttribute{key, value})
-		}
-	}
->>>>>>> 8b6eb2ff
 
 	return nil
 }
@@ -291,11 +279,4 @@
 
 func (conf *configuration) getTCertBatchSize() int {
 	return conf.tCertBatchSize
-}
-<<<<<<< HEAD
-=======
-
-func (conf *configuration) getTCertAttributes() []*membersrvc.TCertAttribute {
-	return conf.tCertAttributes
-}
->>>>>>> 8b6eb2ff
+}