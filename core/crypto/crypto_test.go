/*
Copyright IBM Corp. 2016 All Rights Reserved.

Licensed under the Apache License, Version 2.0 (the "License");
you may not use this file except in compliance with the License.
You may obtain a copy of the License at

		 http://www.apache.org/licenses/LICENSE-2.0

Unless required by applicable law or agreed to in writing, software
distributed under the License is distributed on an "AS IS" BASIS,
WITHOUT WARRANTIES OR CONDITIONS OF ANY KIND, either express or implied.
See the License for the specific language governing permissions and
limitations under the License.
*/

package crypto

import (
	obc "github.com/hyperledger/fabric/protos"
	"github.com/op/go-logging"

	"bytes"
	"fmt"
	"io/ioutil"
	"net"
	"os"
	"path/filepath"
	"reflect"
	"testing"

	"crypto/rand"

	"runtime"
	"time"

	"github.com/hyperledger/fabric/core/crypto/attributes"
	"github.com/hyperledger/fabric/core/crypto/primitives"
	"github.com/hyperledger/fabric/core/crypto/utils"
	"github.com/hyperledger/fabric/core/util"
	"github.com/hyperledger/fabric/membersrvc/ca"
	"github.com/spf13/viper"
	"google.golang.org/grpc"
	"google.golang.org/grpc/credentials"
)

type createTxFunc func(t *testing.T) (*obc.Transaction, *obc.Transaction, error)

var (
	validator Peer

	peer Peer

	deployer Client
	invoker  Client

	server *grpc.Server
	aca    *ca.ACA
	eca    *ca.ECA
	tca    *ca.TCA
	tlsca  *ca.TLSCA

	deployTxCreators  []createTxFunc
	executeTxCreators []createTxFunc
	queryTxCreators   []createTxFunc

	ksPwd = []byte("This is a very very very long pw")

	attrs = []string{"company", "position"}
)

func TestMain(m *testing.M) {
	// Setup the test
	setup()

	//Define a map to store the scenarios properties
	properties := make(map[string]interface{})
	ret := 0

	//First scenario with crypto_test.yaml
	ret = runTestsOnScenario(m, properties, "Using crypto_test.yaml properties")
	if ret != 0 {
		os.Exit(ret)
	}

	////Second scenario with multithread
	properties["security.multithreading.enabled"] = "true"
	ret = runTestsOnScenario(m, properties, "Using multithread enabled")
	if ret != 0 {
		os.Exit(ret)
	}

	//properties["security.multithreading.enabled"] = "false"
	//Third scenario using confidentialityProtocolVersion = 1.1
	/*
		properties["security.confidentialityProtocolVersion"] = "1.1"
		ret = runTestsOnScenario(m, properties, "Using confidentialityProtocolVersion = 1.1 enabled")
		if ret != 0 {
			os.Exit(ret)
		}
	*/
	//Fourth scenario with security level = 384
	properties["security.hashAlgorithm"] = "SHA3"
	properties["security.level"] = "384"
	ret = runTestsOnScenario(m, properties, "Using SHA3-384")
	if ret != 0 {
		os.Exit(ret)
	}

	//Fifth scenario with SHA2
	properties["security.hashAlgorithm"] = "SHA2"
	properties["security.level"] = "256"
	ret = runTestsOnScenario(m, properties, "Using SHA2-256")
	if ret != 0 {
		os.Exit(ret)
	}

	//Sixth scenario with SHA2
	properties["security.hashAlgorithm"] = "SHA2"
	properties["security.level"] = "384"
	ret = runTestsOnScenario(m, properties, "Using SHA2-384")
	if ret != 0 {
		os.Exit(ret)
	}

	os.Exit(ret)
}

//loadConfigScennario loads the properties in the viper and returns the current values.
func loadConfigScenario(properties map[string]interface{}) map[string]interface{} {
	currentValues := make(map[string]interface{})
	for k, v := range properties {
		currentValues[k] = viper.Get(k)
		viper.Set(k, v)
	}
	return currentValues
}

func before() {
	// Init PKI
	initPKI()
	go startPKI()
}

func after() {
	cleanup()
}

func runTestsOnScenario(m *testing.M, properties map[string]interface{}, scenarioName string) int {
	fmt.Printf("=== Start tests for scenario '%v' ===\n", scenarioName)
	currentValues := make(map[string]interface{})
	if len(properties) > 0 {
		currentValues = loadConfigScenario(properties)
	}
	primitives.SetSecurityLevel(viper.GetString("security.hashAlgorithm"), viper.GetInt("security.level"))

	before()
	ret := m.Run()
	after()

	if len(properties) > 0 {
		_ = loadConfigScenario(currentValues)
	}
	fmt.Printf("=== End tests for scenario '%v'  ===\n", scenarioName)
	return ret
}

func TestParallelInitClose(t *testing.T) {
	clientConf := utils.NodeConfiguration{Type: "client", Name: "userthread"}
	peerConf := utils.NodeConfiguration{Type: "peer", Name: "peerthread"}
	validatorConf := utils.NodeConfiguration{Type: "validator", Name: "validatorthread"}

	if err := RegisterClient(clientConf.Name, nil, clientConf.GetEnrollmentID(), clientConf.GetEnrollmentPWD()); err != nil {
		t.Fatalf("Failed registerting userthread.")
	}

	if err := RegisterPeer(peerConf.Name, nil, peerConf.GetEnrollmentID(), peerConf.GetEnrollmentPWD()); err != nil {
		t.Fatalf("Failed registerting peerthread")
	}

	if err := RegisterValidator(validatorConf.Name, nil, validatorConf.GetEnrollmentID(), validatorConf.GetEnrollmentPWD()); err != nil {
		t.Fatalf("Failed registerting validatorthread")
	}

	done := make(chan bool)

	n := 10
	var peer Peer
	var validator Peer
	var client Client

	var err error
	for i := 0; i < n; i++ {
		go func() {
			if err := RegisterPeer(peerConf.Name, nil, peerConf.GetEnrollmentID(), peerConf.GetEnrollmentPWD()); err != nil {
				t.Logf("Failed registerting peerthread")
			}
			peer, err = InitPeer(peerConf.Name, nil)
			if err != nil {
				t.Logf("Failed peer initialization [%s]", err)
			}

			if err := RegisterValidator(validatorConf.Name, nil, validatorConf.GetEnrollmentID(), validatorConf.GetEnrollmentPWD()); err != nil {
				t.Logf("Failed registerting validatorthread")
			}
			validator, err = InitValidator(validatorConf.Name, nil)
			if err != nil {
				t.Logf("Failed validator initialization [%s]", err)
			}

			if err := RegisterClient(clientConf.Name, nil, clientConf.GetEnrollmentID(), clientConf.GetEnrollmentPWD()); err != nil {
				t.Logf("Failed registerting userthread.")
			}
			client, err = InitClient(clientConf.Name, nil)
			if err != nil {
				t.Logf("Failed client initialization [%s]", err)
			}

			for i := 0; i < 5; i++ {
				client, err := InitClient(clientConf.Name, nil)
				if err != nil {
					t.Logf("Failed client initialization [%s]", err)
				}

				runtime.Gosched()
				time.Sleep(500 * time.Millisecond)

				err = CloseClient(client)
				if err != nil {
					t.Logf("Failed client closing [%s]", err)
				}
			}
			done <- true
		}()
	}

	for i := 0; i < n; i++ {
		log.Info("Waiting")
		<-done
		log.Info("+1")
	}

	// Close Client, Peer and Validator n times
	for i := 0; i < n; i++ {
		if err := CloseClient(client); err != nil {
			t.Fatalf("Client should be still closable. [%d][%d]", i, n)
		}

		if err := ClosePeer(peer); err != nil {
			t.Fatalf("Peer should be still closable. [%d][%d]", i, n)
		}

		if err := CloseValidator(validator); err != nil {
			t.Fatalf("Validator should be still closable. [%d][%d]", i, n)
		}
	}
}

func TestRegistrationSameEnrollIDDifferentRole(t *testing.T) {
	conf := utils.NodeConfiguration{Type: "client", Name: "TestRegistrationSameEnrollIDDifferentRole"}
	if err := RegisterClient(conf.Name, nil, conf.GetEnrollmentID(), conf.GetEnrollmentPWD()); err != nil {
		t.Fatalf("Failed client registration [%s]", err)
	}

	if err := RegisterValidator(conf.Name, nil, conf.GetEnrollmentID(), conf.GetEnrollmentPWD()); err == nil {
		t.Fatal("Reusing the same enrollment id must be forbidden", err)
	}

	if err := RegisterPeer(conf.Name, nil, conf.GetEnrollmentID(), conf.GetEnrollmentPWD()); err == nil {
		t.Fatal("Reusing the same enrollment id must be forbidden", err)
	}
}

func TestInitialization(t *testing.T) {
	// Init fake client
	client, err := InitClient("", nil)
	if err == nil || client != nil {
		t.Fatal("Init should fail")
	}
	err = CloseClient(client)
	if err == nil {
		t.Fatal("Close should fail")
	}

	// Init fake peer
	peer, err = InitPeer("", nil)
	if err == nil || peer != nil {
		t.Fatal("Init should fail")
	}
	err = ClosePeer(peer)
	if err == nil {
		t.Fatal("Close should fail")
	}

	// Init fake validator
	validator, err = InitValidator("", nil)
	if err == nil || validator != nil {
		t.Fatal("Init should fail")
	}
	err = CloseValidator(validator)
	if err == nil {
		t.Fatal("Close should fail")
	}
}

func TestClientDeployTransaction(t *testing.T) {
	initNodes()
	defer closeNodes()
	for i, createTx := range deployTxCreators {
		t.Logf("TestClientDeployTransaction with [%d]\n", i)

		_, tx, err := createTx(t)

		if err != nil {
			t.Fatalf("Failed creating deploy transaction [%s].", err)
		}

		if tx == nil {
			t.Fatalf("Result must be different from nil")
		}

		// Check transaction. For test purposes only
		err = deployer.(*clientImpl).checkTransaction(tx)
		if err != nil {
			t.Fatalf("Failed checking transaction [%s].", err)
		}
	}
}

func TestClientExecuteTransaction(t *testing.T) {
	initNodes()
	defer closeNodes()
	for i, createTx := range executeTxCreators {
		t.Logf("TestClientExecuteTransaction with [%d]\n", i)

		_, tx, err := createTx(t)

		if err != nil {
			t.Fatalf("Failed creating deploy transaction [%s].", err)
		}

		if tx == nil {
			t.Fatalf("Result must be different from nil")
		}

		// Check transaction. For test purposes only
		err = invoker.(*clientImpl).checkTransaction(tx)
		if err != nil {
			t.Fatalf("Failed checking transaction [%s].", err)
		}
	}
}

func TestClientQueryTransaction(t *testing.T) {
	initNodes()
	defer closeNodes()
	for i, createTx := range queryTxCreators {
		t.Logf("TestClientQueryTransaction with [%d]\n", i)

		_, tx, err := createTx(t)

		if err != nil {
			t.Fatalf("Failed creating deploy transaction [%s].", err)
		}

		if tx == nil {
			t.Fatalf("Result must be different from nil")
		}

		// Check transaction. For test purposes only
		err = invoker.(*clientImpl).checkTransaction(tx)
		if err != nil {
			t.Fatalf("Failed checking transaction [%s].", err)
		}
	}
}

func TestClientMultiExecuteTransaction(t *testing.T) {
	initNodes()
	defer closeNodes()
	for i := 0; i < 24; i++ {
		_, tx, err := createConfidentialExecuteTransaction(t)

		if err != nil {
			t.Fatalf("Failed creating execute transaction [%s].", err)
		}

		if tx == nil {
			t.Fatalf("Result must be different from nil")
		}

		// Check transaction. For test purposes only
		err = invoker.(*clientImpl).checkTransaction(tx)
		if err != nil {
			t.Fatalf("Failed checking transaction [%s].", err)
		}
	}
}

<<<<<<< HEAD
=======
func TestClientGetNextTCerts(t *testing.T) {

	// Some positive flow tests here
	var nCerts int = 1
	for i := 1; i < 3; i++ {
		nCerts *= 10
		fmt.Println(fmt.Sprintf("Calling GetNextTCerts(%d)", nCerts))
		rvCerts, err := deployer.GetNextTCerts(nCerts)
		if err != nil {
			t.Fatalf("Could not receive %d TCerts", nCerts)
		}
		if len(rvCerts) != nCerts {
			t.Fatalf("Expected exactly '%d' TCerts as a return from GetNextTCert(%d)", nCerts, nCerts)
		}

		for nPos, cert := range rvCerts {
			if cert == nil {
				t.Fatalf("Returned TCert (at position %d) cannot be nil", nPos)
			}
		}
	}

	// Some negative flow tests here
	_, err := deployer.GetNextTCerts(0)
	if err == nil {
		t.Fatalf("Requesting 0 TCerts: expected an error when calling GetNextTCerts(0)")
	}

	_, err = deployer.GetNextTCerts(-1)
	if err == nil {
		t.Fatalf("Requesting -1 TCerts: expected an error when calling GetNextTCerts(-1)")
	}

}

>>>>>>> 3b25d454
//TestClientGetAttributesFromTCert verifies that the value read from the TCert is the expected value "ACompany".
func TestClientGetAttributesFromTCert(t *testing.T) {
	initNodes()
	defer closeNodes()

<<<<<<< HEAD
	tcert, err := deployer.GetNextTCert(attrs)

=======
	tCerts, err := deployer.GetNextTCerts(1, attrs...)
>>>>>>> 3b25d454
	if err != nil {
		t.Fatalf("Failed getting TCert by calling GetNextTCerts(1): [%s]", err)
	}
	if tCerts == nil {
		t.Fatalf("TCert should be different from nil")
	}
	if len(tCerts) != 1 {
		t.Fatalf("Expected one TCert returned from GetNextTCerts(1)")
	}

	tcertDER := tCerts[0].GetCertificate().Raw

	if tcertDER == nil {
		t.Fatalf("Cert should be different from nil")
	}
	if len(tcertDER) == 0 {
		t.Fatalf("Cert should have length > 0")
	}

<<<<<<< HEAD
	attributeBytes, err := attributes.GetValueForAttribute("company", tcert.GetPreK0(), tcert.GetCertificate())
=======
	attributeBytes, err := attributes.GetValueForAttribute("company", tCerts[0].GetPreK0(), tCerts[0].GetCertificate())
>>>>>>> 3b25d454
	if err != nil {
		t.Fatalf("Error retrieving attribute from TCert: [%s]", err)
	}

	attributeValue := string(attributeBytes[:])

	if attributeValue != "ACompany" {
		t.Fatalf("Wrong attribute retrieved from TCert. Expected [%s], Actual [%s]", "ACompany", attributeValue)
	}
}

func TestClientGetAttributesFromTCertWithUnusedTCerts(t *testing.T) {
	initNodes()
	defer closeNodes()

<<<<<<< HEAD
	_, _ = deployer.GetNextTCert(attrs)
=======
	_, _ = deployer.GetNextTCerts(1, attrs...)
>>>>>>> 3b25d454

	after()  //Tear down the server.
	before() //Start up again to use unsed TCerts

<<<<<<< HEAD
	tcert, err := deployer.GetNextTCert(attrs)
=======
	tcerts, err := deployer.GetNextTCerts(1, attrs...)
>>>>>>> 3b25d454

	if err != nil {
		t.Fatalf("Failed getting tcert: [%s]", err)
	}
	if tcerts == nil {
		t.Fatalf("Returned TCerts slice should be different from nil")
	}
	if tcerts[0] == nil {
		t.Fatalf("Returned TCerts slice's first entry should be different from nil")
	}

	tcertDER := tcerts[0].GetCertificate().Raw

	if tcertDER == nil {
		t.Fatalf("Cert should be different from nil")
	}
	if len(tcertDER) == 0 {
		t.Fatalf("Cert should have length > 0")
	}

<<<<<<< HEAD
	attributeBytes, err := attributes.GetValueForAttribute("company", tcert.GetPreK0(), tcert.GetCertificate())
=======
	attributeBytes, err := attributes.GetValueForAttribute("company", tcerts[0].GetPreK0(), tcerts[0].GetCertificate())
>>>>>>> 3b25d454
	if err != nil {
		t.Fatalf("Error retrieving attribute from TCert: [%s]", err)
	}

	attributeValue := string(attributeBytes[:])

	if attributeValue != "ACompany" {
		t.Fatalf("Wrong attribute retrieved from TCert. Expected [%s], Actual [%s]", "ACompany", attributeValue)
	}
}

func TestClientGetTCertHandlerNext(t *testing.T) {
	initNodes()
	defer closeNodes()

<<<<<<< HEAD
	handler, err := deployer.GetTCertificateHandlerNext(attrs)
=======
	handler, err := deployer.GetTCertificateHandlerNext(attrs...)
>>>>>>> 3b25d454

	if err != nil {
		t.Fatalf("Failed getting handler: [%s]", err)
	}
	if handler == nil {
		t.Fatalf("Handler should be different from nil")
	}

	certDER := handler.GetCertificate()

	if certDER == nil {
		t.Fatalf("Cert should be different from nil")
	}
	if len(certDER) == 0 {
		t.Fatalf("Cert should have length > 0")
	}
}

func TestClientGetTCertHandlerFromDER(t *testing.T) {
	initNodes()
	defer closeNodes()

<<<<<<< HEAD
	handler, err := deployer.GetTCertificateHandlerNext(attrs)
=======
	handler, err := deployer.GetTCertificateHandlerNext(attrs...)
>>>>>>> 3b25d454
	if err != nil {
		t.Fatalf("Failed getting handler: [%s]", err)
	}

	handler2, err := deployer.GetTCertificateHandlerFromDER(handler.GetCertificate())
	if err != nil {
		t.Fatalf("Failed getting tcert: [%s]", err)
	}
	if handler == nil {
		t.Fatalf("Handler should be different from nil")
	}
	tCertDER := handler2.GetCertificate()
	if tCertDER == nil {
		t.Fatalf("TCert should be different from nil")
	}
	if len(tCertDER) == 0 {
		t.Fatalf("TCert should have length > 0")
	}

	if !reflect.DeepEqual(handler.GetCertificate(), tCertDER) {
		t.Fatalf("TCerts must be the same")
	}
}

func TestClientTCertHandlerSign(t *testing.T) {
	initNodes()
	defer closeNodes()

<<<<<<< HEAD
	handlerDeployer, err := deployer.GetTCertificateHandlerNext(attrs)
=======
	handlerDeployer, err := deployer.GetTCertificateHandlerNext(attrs...)
>>>>>>> 3b25d454
	if err != nil {
		t.Fatalf("Failed getting handler: [%s]", err)
	}

	msg := []byte("Hello World!!!")
	signature, err := handlerDeployer.Sign(msg)
	if err != nil {
		t.Fatalf("Failed getting tcert: [%s]", err)
	}
	if signature == nil || len(signature) == 0 {
		t.Fatalf("Failed getting non-nil signature")
	}

	err = handlerDeployer.Verify(signature, msg)
	if err != nil {
		t.Fatalf("Failed verifying signature: [%s]", err)
	}

	// Check that deployer can reload the cert handler from DER and sign
	handlerDeployer2, err := deployer.GetTCertificateHandlerFromDER(handlerDeployer.GetCertificate())
	if err != nil {
		t.Fatalf("Failed getting tcert: [%s]", err)
	}

	msg = []byte("Hello World!!!")
	signature, err = handlerDeployer2.Sign(msg)
	if err != nil {
		t.Fatalf("Failed getting tcert: [%s]", err)
	}
	if signature == nil || len(signature) == 0 {
		t.Fatalf("Failed getting non-nil signature")
	}

	err = handlerDeployer2.Verify(signature, msg)
	if err != nil {
		t.Fatalf("Failed verifying signature: [%s]", err)
	}

	// Check that invoker (another party) can verify the signature
	handlerInvoker, err := invoker.GetTCertificateHandlerFromDER(handlerDeployer.GetCertificate())
	if err != nil {
		t.Fatalf("Failed getting tcert: [%s]", err)
	}

	err = handlerInvoker.Verify(signature, msg)
	if err != nil {
		t.Fatalf("Failed verifying signature: [%s]", err)
	}

	// Check that invoker cannot sign using a tcert obtained by the deployer
	signature, err = handlerInvoker.Sign(msg)
	if err == nil {
		t.Fatalf("Bob should not be able to use Alice's tcert to sign")
	}
	if signature != nil {
		t.Fatalf("Signature should be nil")
	}
}

func TestClientGetEnrollmentCertHandler(t *testing.T) {
	initNodes()
	defer closeNodes()

	handler, err := deployer.GetEnrollmentCertificateHandler()

	if err != nil {
		t.Fatalf("Failed getting handler: [%s]", err)
	}
	if handler == nil {
		t.Fatalf("Handler should be different from nil")
	}

	certDER := handler.GetCertificate()

	if certDER == nil {
		t.Fatalf("Cert should be different from nil")
	}
	if len(certDER) == 0 {
		t.Fatalf("Cert should have length > 0")
	}
}

func TestClientGetEnrollmentCertHandlerSign(t *testing.T) {
	initNodes()
	defer closeNodes()

	handlerDeployer, err := deployer.GetEnrollmentCertificateHandler()
	if err != nil {
		t.Fatalf("Failed getting handler: [%s]", err)
	}

	msg := []byte("Hello World!!!")
	signature, err := handlerDeployer.Sign(msg)
	if err != nil {
		t.Fatalf("Failed getting tcert: [%s]", err)
	}
	if signature == nil || len(signature) == 0 {
		t.Fatalf("Failed getting non-nil signature")
	}

	err = handlerDeployer.Verify(signature, msg)
	if err != nil {
		t.Fatalf("Failed verifying signature: [%s]", err)
	}

	// Check that invoker (another party) can verify the signature
	handlerInvoker, err := invoker.GetEnrollmentCertificateHandler()
	if err != nil {
		t.Fatalf("Failed getting tcert: [%s]", err)
	}

	err = handlerInvoker.Verify(signature, msg)
	if err == nil {
		t.Fatalf("Failed verifying signature: [%s]", err)
	}

}

func TestPeerID(t *testing.T) {
	initNodes()
	defer closeNodes()

	// Verify that any id modification doesn't change
	id := peer.GetID()

	if id == nil {
		t.Fatalf("Id is nil.")
	}

	if len(id) == 0 {
		t.Fatalf("Id length is zero.")
	}

	id[0] = id[0] + 1
	id2 := peer.GetID()
	if id2[0] == id[0] {
		t.Fatalf("Invariant not respected.")
	}
}

func TestPeerDeployTransaction(t *testing.T) {
	initNodes()
	defer closeNodes()

	for i, createTx := range deployTxCreators {
		t.Logf("TestPeerDeployTransaction with [%d]\n", i)

		_, tx, err := createTx(t)
		if err != nil {
			t.Fatalf("TransactionPreValidation: failed creating transaction [%s].", err)
		}

		res, err := peer.TransactionPreValidation(tx)
		if err != nil {
			t.Fatalf("Error must be nil [%s].", err)
		}
		if res == nil {
			t.Fatalf("Result must be diffrent from nil")
		}

		res, err = peer.TransactionPreExecution(tx)
		if err != utils.ErrNotImplemented {
			t.Fatalf("Error must be ErrNotImplemented [%s].", err)
		}
		if res != nil {
			t.Fatalf("Result must nil")
		}

		// Test no Cert
		oldCert := tx.Cert
		tx.Cert = nil
		_, err = peer.TransactionPreValidation(tx)
		if err == nil {
			t.Fatalf("Pre Validatiotn should fail. No Cert.", err)
		}
		tx.Cert = oldCert

		// Test no Signature
		oldSig := tx.Signature
		tx.Signature = nil
		_, err = peer.TransactionPreValidation(tx)
		if err == nil {
			t.Fatalf("Pre Validatiotn should fail. No Signature", err)
		}
		tx.Signature = oldSig

		// Test Invalid Cert
		oldCert = tx.Cert
		tx.Cert = []byte{0, 1, 2, 3, 4}
		_, err = peer.TransactionPreValidation(tx)
		if err == nil {
			t.Fatalf("Pre Validatiotn should fail. Invalid Cert.", err)
		}
		tx.Cert = oldCert

		// Test invalid Signature
		oldSig = tx.Signature
		tx.Signature = []byte{0, 1, 2, 3, 4}
		_, err = peer.TransactionPreValidation(tx)
		if err == nil {
			t.Fatalf("Pre Validatiotn should fail. Invalid Signature", err)
		}
		tx.Signature = oldSig
	}
}

func TestPeerExecuteTransaction(t *testing.T) {
	initNodes()
	defer closeNodes()

	for i, createTx := range executeTxCreators {
		t.Logf("TestPeerExecuteTransaction with [%d]\n", i)

		_, tx, err := createTx(t)
		if err != nil {
			t.Fatalf("TransactionPreValidation: failed creating transaction [%s].", err)
		}

		res, err := peer.TransactionPreValidation(tx)
		if err != nil {
			t.Fatalf("Error must be nil [%s].", err)
		}
		if res == nil {
			t.Fatalf("Result must be diffrent from nil")
		}

		res, err = peer.TransactionPreExecution(tx)
		if err != utils.ErrNotImplemented {
			t.Fatalf("Error must be ErrNotImplemented [%s].", err)
		}
		if res != nil {
			t.Fatalf("Result must nil")
		}
	}
}

func TestPeerQueryTransaction(t *testing.T) {
	initNodes()
	defer closeNodes()

	for i, createTx := range queryTxCreators {
		t.Logf("TestPeerQueryTransaction with [%d]\n", i)

		_, tx, err := createTx(t)
		if err != nil {
			t.Fatalf("Failed creating query transaction [%s].", err)
		}

		res, err := peer.TransactionPreValidation(tx)
		if err != nil {
			t.Fatalf("Error must be nil [%s].", err)
		}
		if res == nil {
			t.Fatalf("Result must be diffrent from nil")
		}

		res, err = peer.TransactionPreExecution(tx)
		if err != utils.ErrNotImplemented {
			t.Fatalf("Error must be ErrNotImplemented [%s].", err)
		}
		if res != nil {
			t.Fatalf("Result must nil")
		}
	}
}

func TestPeerStateEncryptor(t *testing.T) {
	initNodes()
	defer closeNodes()

	_, deployTx, err := createConfidentialDeployTransaction(t)
	if err != nil {
		t.Fatalf("Failed creating deploy transaction [%s].", err)
	}
	_, invokeTxOne, err := createConfidentialExecuteTransaction(t)
	if err != nil {
		t.Fatalf("Failed creating invoke transaction [%s].", err)
	}

	res, err := peer.GetStateEncryptor(deployTx, invokeTxOne)
	if err != utils.ErrNotImplemented {
		t.Fatalf("Error must be ErrNotImplemented [%s].", err)
	}
	if res != nil {
		t.Fatalf("Result must be nil")
	}
}

func TestPeerSignVerify(t *testing.T) {
	initNodes()
	defer closeNodes()

	msg := []byte("Hello World!!!")
	signature, err := peer.Sign(msg)
	if err != nil {
		t.Fatalf("TestSign: failed generating signature [%s].", err)
	}

	err = peer.Verify(peer.GetID(), signature, msg)
	if err != nil {
		t.Fatalf("TestSign: failed validating signature [%s].", err)
	}

	signature, err = validator.Sign(msg)
	if err != nil {
		t.Fatalf("TestSign: failed generating signature [%s].", err)
	}

	err = peer.Verify(validator.GetID(), signature, msg)
	if err != nil {
		t.Fatalf("TestSign: failed validating signature [%s].", err)
	}
}

func TestPeerVerify(t *testing.T) {
	initNodes()
	defer closeNodes()

	msg := []byte("Hello World!!!")
	signature, err := validator.Sign(msg)
	if err != nil {
		t.Fatalf("Failed generating signature [%s].", err)
	}

	err = peer.Verify(nil, signature, msg)
	if err == nil {
		t.Fatal("Verify should fail when given an empty id.", err)
	}

	err = peer.Verify(msg, signature, msg)
	if err == nil {
		t.Fatal("Verify should fail when given an invalid id.", err)
	}

	err = peer.Verify(validator.GetID(), nil, msg)
	if err == nil {
		t.Fatal("Verify should fail when given an invalid signature.", err)
	}

	err = peer.Verify(validator.GetID(), msg, msg)
	if err == nil {
		t.Fatal("Verify should fail when given an invalid signature.", err)
	}

	err = peer.Verify(validator.GetID(), signature, nil)
	if err == nil {
		t.Fatal("Verify should fail when given an invalid messahe.", err)
	}
}

func TestValidatorID(t *testing.T) {
	initNodes()
	defer closeNodes()

	// Verify that any id modification doesn't change
	id := validator.GetID()

	if id == nil {
		t.Fatalf("Id is nil.")
	}

	if len(id) == 0 {
		t.Fatalf("Id length is zero.")
	}

	id[0] = id[0] + 1
	id2 := validator.GetID()
	if id2[0] == id[0] {
		t.Fatalf("Invariant not respected.")
	}
}

func TestValidatorDeployTransaction(t *testing.T) {
	initNodes()
	defer closeNodes()

	for i, createTx := range deployTxCreators {
		t.Logf("TestValidatorDeployTransaction with [%d]\n", i)

		otx, tx, err := createTx(t)
		if err != nil {
			t.Fatalf("Failed creating deploy transaction [%s].", err)
		}

		res, err := validator.TransactionPreValidation(tx)
		if err != nil {
			t.Fatalf("Error must be nil [%s].", err)
		}
		if res == nil {
			t.Fatalf("Result must be diffrent from nil")
		}

		res, err = validator.TransactionPreExecution(tx)
		if err != nil {
			t.Fatalf("Error must be nil [%s].", err)
		}
		if res == nil {
			t.Fatalf("Result must be diffrent from nil")
		}

		// Test invalid ConfidentialityLevel
		oldConfidentialityLevel := tx.ConfidentialityLevel
		tx.ConfidentialityLevel = -1
		_, err = validator.TransactionPreExecution(tx)
		if err == nil {
			t.Fatalf("TransactionPreExecution should fail. Invalid ConfidentialityLevel.", err)
		}
		if err != utils.ErrInvalidConfidentialityLevel {
			t.Fatalf("TransactionPreExecution should with ErrInvalidConfidentialityLevel rather than [%s]", err)
		}
		tx.ConfidentialityLevel = oldConfidentialityLevel

		if tx.ConfidentialityLevel == obc.ConfidentialityLevel_CONFIDENTIAL {
			if reflect.DeepEqual(res, tx) {
				t.Fatalf("Src and Dest Transaction should be different after PreExecution")
			}
			if err := isEqual(otx, res); err != nil {
				t.Fatalf("Decrypted transaction differs from the original: [%s]", err)
			}

			// Test no ToValidators
			oldToValidators := tx.ToValidators
			tx.ToValidators = nil
			_, err = validator.TransactionPreExecution(tx)
			if err == nil {
				t.Fatalf("TransactionPreExecution should fail. No ToValidators.", err)
			}
			tx.ToValidators = oldToValidators

			// Test invalid ToValidators
			oldToValidators = tx.ToValidators
			tx.ToValidators = []byte{0, 1, 2, 3, 4}
			_, err = validator.TransactionPreExecution(tx)
			if err == nil {
				t.Fatalf("TransactionPreExecution should fail. Invalid ToValidators.", err)
			}
			tx.ToValidators = oldToValidators

			// Test no Payload
			oldPayload := tx.Payload
			tx.Payload = nil
			_, err = validator.TransactionPreExecution(tx)
			if err == nil {
				t.Fatalf("TransactionPreExecution should fail. No Payload.", err)
			}
			tx.Payload = oldPayload

			// Test invalid Payload
			oldPayload = tx.Payload
			tx.Payload = []byte{0, 1, 2, 3, 4}
			_, err = validator.TransactionPreExecution(tx)
			if err == nil {
				t.Fatalf("TransactionPreExecution should fail. Invalid Payload.", err)
			}
			tx.Payload = oldPayload

			// Test no Payload
			oldChaincodeID := tx.ChaincodeID
			tx.ChaincodeID = nil
			_, err = validator.TransactionPreExecution(tx)
			if err == nil {
				t.Fatalf("TransactionPreExecution should fail. No ChaincodeID.", err)
			}
			tx.ChaincodeID = oldChaincodeID

			// Test invalid Payload
			oldChaincodeID = tx.ChaincodeID
			tx.ChaincodeID = []byte{0, 1, 2, 3, 4}
			_, err = validator.TransactionPreExecution(tx)
			if err == nil {
				t.Fatalf("TransactionPreExecution should fail. Invalid ChaincodeID.", err)
			}
			tx.ChaincodeID = oldChaincodeID
		}
	}
}

func TestValidatorExecuteTransaction(t *testing.T) {
	initNodes()
	defer closeNodes()

	for i, createTx := range executeTxCreators {
		t.Logf("TestValidatorExecuteTransaction with [%d]\n", i)

		otx, tx, err := createTx(t)
		if err != nil {
			t.Fatalf("Failed creating execute transaction [%s].", err)
		}

		res, err := validator.TransactionPreValidation(tx)
		if err != nil {
			t.Fatalf("Error must be nil [%s].", err)
		}
		if res == nil {
			t.Fatalf("Result must be diffrent from nil")
		}

		res, err = validator.TransactionPreExecution(tx)
		if err != nil {
			t.Fatalf("Error must be nil [%s].", err)
		}
		if res == nil {
			t.Fatalf("Result must be diffrent from nil")
		}

		if tx.ConfidentialityLevel == obc.ConfidentialityLevel_CONFIDENTIAL {
			if reflect.DeepEqual(res, tx) {
				t.Fatalf("Src and Dest Transaction should be different after PreExecution")
			}
			if err := isEqual(otx, res); err != nil {
				t.Fatalf("Decrypted transaction differs from the original: [%s]", err)
			}
		}
	}
}

func TestValidatorQueryTransaction(t *testing.T) {
	initNodes()
	defer closeNodes()

	for i, createTx := range queryTxCreators {
		t.Logf("TestValidatorConfidentialQueryTransaction with [%d]\n", i)

		_, deployTx, err := deployTxCreators[i](t)
		if err != nil {
			t.Fatalf("Failed creating deploy transaction [%s].", err)
		}
		_, invokeTxOne, err := executeTxCreators[i](t)
		if err != nil {
			t.Fatalf("Failed creating invoke transaction [%s].", err)
		}
		_, invokeTxTwo, err := executeTxCreators[i](t)
		if err != nil {
			t.Fatalf("Failed creating invoke transaction [%s].", err)
		}
		otx, queryTx, err := createTx(t)
		if err != nil {
			t.Fatalf("Failed creating query transaction [%s].", err)
		}

		if queryTx.ConfidentialityLevel == obc.ConfidentialityLevel_CONFIDENTIAL {

			// Transactions must be PreExecuted by the validators before getting the StateEncryptor
			if _, err = validator.TransactionPreValidation(deployTx); err != nil {
				t.Fatalf("Failed pre-validating deploty transaction [%s].", err)
			}
			if deployTx, err = validator.TransactionPreExecution(deployTx); err != nil {
				t.Fatalf("Failed pre-executing deploty transaction [%s].", err)
			}
			if _, err = validator.TransactionPreValidation(invokeTxOne); err != nil {
				t.Fatalf("Failed pre-validating exec1 transaction [%s].", err)
			}
			if invokeTxOne, err = validator.TransactionPreExecution(invokeTxOne); err != nil {
				t.Fatalf("Failed pre-executing exec1 transaction [%s].", err)
			}
			if _, err = validator.TransactionPreValidation(invokeTxTwo); err != nil {
				t.Fatalf("Failed pre-validating exec2 transaction [%s].", err)
			}
			if invokeTxTwo, err = validator.TransactionPreExecution(invokeTxTwo); err != nil {
				t.Fatalf("Failed pre-executing exec2 transaction [%s].", err)
			}
			if _, err = validator.TransactionPreValidation(queryTx); err != nil {
				t.Fatalf("Failed pre-validating query transaction [%s].", err)
			}
			if queryTx, err = validator.TransactionPreExecution(queryTx); err != nil {
				t.Fatalf("Failed pre-executing query transaction [%s].", err)
			}
			if err := isEqual(otx, queryTx); err != nil {
				t.Fatalf("Decrypted transaction differs from the original: [%s]", err)
			}

			// First invokeTx
			seOne, err := validator.GetStateEncryptor(deployTx, invokeTxOne)
			if err != nil {
				t.Fatalf("Failed creating state encryptor [%s].", err)
			}
			pt := []byte("Hello World")
			aCt, err := seOne.Encrypt(pt)
			if err != nil {
				t.Fatalf("Failed encrypting state [%s].", err)
			}
			aPt, err := seOne.Decrypt(aCt)
			if err != nil {
				t.Fatalf("Failed decrypting state [%s].", err)
			}
			if !bytes.Equal(pt, aPt) {
				t.Fatalf("Failed decrypting state [%s != %s]: %s", string(pt), string(aPt), err)
			}
			// Try to decrypt nil. It should return nil with no error
			out, err := seOne.Decrypt(nil)
			if err != nil {
				t.Fatal("Decrypt should not fail on nil input")
			}
			if out != nil {
				t.Fatal("Nil input should decrypt to nil")
			}

			// Second invokeTx
			seTwo, err := validator.GetStateEncryptor(deployTx, invokeTxTwo)
			if err != nil {
				t.Fatalf("Failed creating state encryptor [%s].", err)
			}
			aPt2, err := seTwo.Decrypt(aCt)
			if err != nil {
				t.Fatalf("Failed decrypting state [%s].", err)
			}
			if !bytes.Equal(pt, aPt2) {
				t.Fatalf("Failed decrypting state [%s != %s]: %s", string(pt), string(aPt), err)
			}
			// Reencrypt the state
			aCt, err = seTwo.Encrypt(pt)
			if err != nil {
				t.Fatalf("Failed encrypting state [%s].", err)
			}

			// Try to decrypt nil. It should return nil with no error
			out, err = seTwo.Decrypt(nil)
			if err != nil {
				t.Fatal("Decrypt should not fail on nil input")
			}
			if out != nil {
				t.Fatal("Nil input should decrypt to nil")
			}

			// queryTx
			seThree, err := validator.GetStateEncryptor(deployTx, queryTx)
			aPt2, err = seThree.Decrypt(aCt)
			if err != nil {
				t.Fatalf("Failed decrypting state [%s].", err)
			}
			if !bytes.Equal(pt, aPt2) {
				t.Fatalf("Failed decrypting state [%s != %s]: %s", string(pt), string(aPt), err)
			}

			ctQ, err := seThree.Encrypt(aPt2)
			if err != nil {
				t.Fatalf("Failed encrypting query result [%s].", err)
			}
			aPt3, err := invoker.DecryptQueryResult(queryTx, ctQ)
			if err != nil {
				t.Fatalf("Failed decrypting query result [%s].", err)
			}
			if !bytes.Equal(aPt2, aPt3) {
				t.Fatalf("Failed decrypting query result [%s != %s]: %s", string(aPt2), string(aPt3), err)
			}
		}
	}
}

func TestValidatorStateEncryptor(t *testing.T) {
	initNodes()
	defer closeNodes()

	_, deployTx, err := createConfidentialDeployTransaction(t)
	if err != nil {
		t.Fatalf("Failed creating deploy transaction [%s]", err)
	}
	_, invokeTxOne, err := createConfidentialExecuteTransaction(t)
	if err != nil {
		t.Fatalf("Failed creating invoke transaction [%s]", err)
	}
	_, invokeTxTwo, err := createConfidentialExecuteTransaction(t)
	if err != nil {
		t.Fatalf("Failed creating invoke transaction [%s]", err)
	}

	// Transactions must be PreExecuted by the validators before getting the StateEncryptor
	if _, err = validator.TransactionPreValidation(deployTx); err != nil {
		t.Fatalf("Failed pre-validating deploty transaction [%s].", err)
	}
	if deployTx, err = validator.TransactionPreExecution(deployTx); err != nil {
		t.Fatalf("Failed pre-validating deploty transaction [%s].", err)
	}
	if _, err = validator.TransactionPreValidation(invokeTxOne); err != nil {
		t.Fatalf("Failed pre-validating exec1 transaction [%s].", err)
	}
	if invokeTxOne, err = validator.TransactionPreExecution(invokeTxOne); err != nil {
		t.Fatalf("Failed pre-validating exec1 transaction [%s].", err)
	}
	if _, err = validator.TransactionPreValidation(invokeTxTwo); err != nil {
		t.Fatalf("Failed pre-validating exec2 transaction [%s].", err)
	}
	if invokeTxTwo, err = validator.TransactionPreExecution(invokeTxTwo); err != nil {
		t.Fatalf("Failed pre-validating exec2 transaction [%s].", err)
	}

	seOne, err := validator.GetStateEncryptor(deployTx, invokeTxOne)
	if err != nil {
		t.Fatalf("Failed creating state encryptor [%s].", err)
	}
	pt := []byte("Hello World")
	aCt, err := seOne.Encrypt(pt)
	if err != nil {
		t.Fatalf("Failed encrypting state [%s].", err)
	}
	aPt, err := seOne.Decrypt(aCt)
	if err != nil {
		t.Fatalf("Failed decrypting state [%s].", err)
	}
	if !bytes.Equal(pt, aPt) {
		t.Fatalf("Failed decrypting state [%s != %s]: %s", string(pt), string(aPt), err)
	}

	// Try to decrypt nil. It should return nil with no error
	out, err := seOne.Decrypt(nil)
	if err != nil {
		t.Fatal("Decrypt should not fail on nil input")
	}
	if out != nil {
		t.Fatal("Nil input should decrypt to nil")
	}

	seTwo, err := validator.GetStateEncryptor(deployTx, invokeTxTwo)
	if err != nil {
		t.Fatalf("Failed creating state encryptor [%s].", err)
	}
	aPt2, err := seTwo.Decrypt(aCt)
	if err != nil {
		t.Fatalf("Failed decrypting state [%s].", err)
	}
	if !bytes.Equal(pt, aPt2) {
		t.Fatalf("Failed decrypting state [%s != %s]: %s", string(pt), string(aPt), err)
	}

	// Try to decrypt nil. It should return nil with no error
	out, err = seTwo.Decrypt(nil)
	if err != nil {
		t.Fatal("Decrypt should not fail on nil input")
	}
	if out != nil {
		t.Fatal("Nil input should decrypt to nil")
	}

}

func TestValidatorSignVerify(t *testing.T) {
	initNodes()
	defer closeNodes()

	msg := []byte("Hello World!!!")
	signature, err := validator.Sign(msg)
	if err != nil {
		t.Fatalf("TestSign: failed generating signature [%s].", err)
	}

	err = validator.Verify(validator.GetID(), signature, msg)
	if err != nil {
		t.Fatalf("TestSign: failed validating signature [%s].", err)
	}
}

func TestValidatorVerify(t *testing.T) {
	initNodes()
	defer closeNodes()

	msg := []byte("Hello World!!!")
	signature, err := validator.Sign(msg)
	if err != nil {
		t.Fatalf("Failed generating signature [%s].", err)
	}

	err = validator.Verify(nil, signature, msg)
	if err == nil {
		t.Fatal("Verify should fail when given an empty id.", err)
	}

	err = validator.Verify(msg, signature, msg)
	if err == nil {
		t.Fatal("Verify should fail when given an invalid id.", err)
	}

	err = validator.Verify(validator.GetID(), nil, msg)
	if err == nil {
		t.Fatal("Verify should fail when given an invalid signature.", err)
	}

	err = validator.Verify(validator.GetID(), msg, msg)
	if err == nil {
		t.Fatal("Verify should fail when given an invalid signature.", err)
	}

	err = validator.Verify(validator.GetID(), signature, nil)
	if err == nil {
		t.Fatal("Verify should fail when given an invalid messahe.", err)
	}
}

func BenchmarkTransactionCreation(b *testing.B) {
	initNodes()
	defer closeNodes()

	b.StopTimer()
	b.ResetTimer()
	cis := &obc.ChaincodeInvocationSpec{
		ChaincodeSpec: &obc.ChaincodeSpec{
			Type:                 obc.ChaincodeSpec_GOLANG,
			ChaincodeID:          &obc.ChaincodeID{Path: "Contract001"},
			CtorMsg:              nil,
			ConfidentialityLevel: obc.ConfidentialityLevel_CONFIDENTIAL,
		},
	}
<<<<<<< HEAD
	invoker.GetTCertificateHandlerNext(attrs)
=======
	invoker.GetTCertificateHandlerNext(attrs...)
>>>>>>> 3b25d454

	for i := 0; i < b.N; i++ {
		uuid := util.GenerateUUID()
		b.StartTimer()
<<<<<<< HEAD
		invoker.NewChaincodeExecute(cis, attrs, uuid)
=======
		invoker.NewChaincodeExecute(cis, uuid, attrs...)
>>>>>>> 3b25d454
		b.StopTimer()
	}
}

func BenchmarkTransactionValidation(b *testing.B) {
	initNodes()
	defer closeNodes()

	b.StopTimer()
	b.ResetTimer()
	for i := 0; i < b.N; i++ {
		_, tx, _ := createConfidentialTCertHExecuteTransaction(nil)

		b.StartTimer()
		validator.TransactionPreValidation(tx)
		validator.TransactionPreExecution(tx)
		b.StopTimer()
	}
}

func BenchmarkSign(b *testing.B) {
	b.StopTimer()
	b.ResetTimer()

	//b.Logf("#iterations %d\n", b.N)
	signKey, _ := primitives.NewECDSAKey()
	hash := make([]byte, 48)

	for i := 0; i < b.N; i++ {
		rand.Read(hash)
		b.StartTimer()
		primitives.ECDSASign(signKey, hash)
		b.StopTimer()
	}
}

func BenchmarkVerify(b *testing.B) {
	b.StopTimer()
	b.ResetTimer()

	//b.Logf("#iterations %d\n", b.N)
	signKey, _ := primitives.NewECDSAKey()
	verKey := signKey.PublicKey
	hash := make([]byte, 48)

	for i := 0; i < b.N; i++ {
		rand.Read(hash)
		sigma, _ := primitives.ECDSASign(signKey, hash)
		b.StartTimer()
		primitives.ECDSAVerify(&verKey, hash, sigma)
		b.StopTimer()
	}
}

func setup() {
	// Conf
	viper.SetConfigName("crypto_test") // name of config file (without extension)
	viper.AddConfigPath(".")           // path to look for the config file in
	err := viper.ReadInConfig()        // Find and read the config file
	if err != nil {                    // Handle errors reading the config file
		panic(fmt.Errorf("Fatal error config file [%s] \n", err))
	}

	// Set Default properties
	viper.Set("peer.fileSystemPath", filepath.Join(os.TempDir(), "obc-crypto-tests", "peers"))
	viper.Set("server.rootpath", filepath.Join(os.TempDir(), "obc-crypto-tests", "ca"))
	viper.Set("peer.pki.tls.rootcert.file", filepath.Join(os.TempDir(), "obc-crypto-tests", "ca", "tlsca.cert"))
	viper.Set("pki.validity-period.update", "false")
	viper.Set("validator.validity-period.verification", "false")

	// Logging
	var formatter = logging.MustStringFormatter(
		`%{color}[%{module}] %{shortfunc} [%{shortfile}] -> %{level:.4s} %{id:03x}%{color:reset} %{message}`,
	)
	logging.SetFormatter(formatter)

	// TX creators
	deployTxCreators = []createTxFunc{
		createPublicDeployTransaction,
		createConfidentialDeployTransaction,
		createConfidentialTCertHDeployTransaction,
		createConfidentialECertHDeployTransaction,
	}
	executeTxCreators = []createTxFunc{
		createPublicExecuteTransaction,
		createConfidentialExecuteTransaction,
		createConfidentialTCertHExecuteTransaction,
		createConfidentialECertHExecuteTransaction,
	}
	queryTxCreators = []createTxFunc{
		createPublicQueryTransaction,
		createConfidentialQueryTransaction,
		createConfidentialTCertHQueryTransaction,
		createConfidentialECertHQueryTransaction,
	}

	// Init crypto layer
	Init()

	// Clenaup folders
	removeFolders()
}

func initPKI() {
	ca.LogInit(ioutil.Discard, os.Stdout, os.Stdout, os.Stderr, os.Stdout)
	aca = ca.NewACA()
	eca = ca.NewECA()
	tca = ca.NewTCA(eca)
	tlsca = ca.NewTLSCA(eca)
}

func startPKI() {
	var opts []grpc.ServerOption
	if viper.GetBool("peer.pki.tls.enabled") {
		// TLS configuration
		creds, err := credentials.NewServerTLSFromFile(
			filepath.Join(viper.GetString("server.rootpath"), "tlsca.cert"),
			filepath.Join(viper.GetString("server.rootpath"), "tlsca.priv"),
		)
		if err != nil {
			panic("Failed creating credentials for OBC-CA: " + err.Error())
		}
		opts = []grpc.ServerOption{grpc.Creds(creds)}
	}

	fmt.Printf("open socket...\n")
	sockp, err := net.Listen("tcp", viper.GetString("server.port"))
	if err != nil {
		panic("Cannot open port: " + err.Error())
	}
	fmt.Printf("open socket...done\n")

	server = grpc.NewServer(opts...)
	aca.Start(server)
	eca.Start(server)
	tca.Start(server)
	tlsca.Start(server)

	fmt.Printf("start serving...\n")
	server.Serve(sockp)
}

func initNodes() {
	// Init clients
	err := initClients()
	if err != nil {
		fmt.Printf("Failed initializing clients [%s]\n", err)
		panic(fmt.Errorf("Failed initializing clients [%s].", err))
	}

	// Init peer
	err = initPeers()
	if err != nil {
		fmt.Printf("Failed initializing peers [%s]\n", err)
		panic(fmt.Errorf("Failed initializing peers [%s].", err))
	}

	// Init validators
	err = initValidators()
	if err != nil {
		fmt.Printf("Failed initializing validators [%s]\n", err)
		panic(fmt.Errorf("Failed initializing validators [%s].", err))
	}

}

func closeNodes() {
	ok, errs := CloseAllClients()
	if !ok {
		for _, err := range errs {
			log.Error("Failed closing clients [%s]", err)
		}
	}
	ok, errs = CloseAllPeers()
	if !ok {
		for _, err := range errs {
			log.Error("Failed closing clients [%s]", err)
		}
	}
	ok, errs = CloseAllValidators()
}

func initClients() error {
	// Deployer
	deployerConf := utils.NodeConfiguration{Type: "client", Name: "user1"}
	if err := RegisterClient(deployerConf.Name, ksPwd, deployerConf.GetEnrollmentID(), deployerConf.GetEnrollmentPWD()); err != nil {
		return err
	}
	var err error
	deployer, err = InitClient(deployerConf.Name, ksPwd)
	if err != nil {
		return err
	}

	// Invoker
	invokerConf := utils.NodeConfiguration{Type: "client", Name: "user2"}
	if err = RegisterClient(invokerConf.Name, ksPwd, invokerConf.GetEnrollmentID(), invokerConf.GetEnrollmentPWD()); err != nil {
		return err
	}
	invoker, err = InitClient(invokerConf.Name, ksPwd)
	if err != nil {
		return err
	}

	return nil
}

func initPeers() error {
	// Register
	conf := utils.NodeConfiguration{Type: "peer", Name: "peer"}
	err := RegisterPeer(conf.Name, ksPwd, conf.GetEnrollmentID(), conf.GetEnrollmentPWD())
	if err != nil {
		return err
	}

	// Verify that a second call to Register fails
	err = RegisterPeer(conf.Name, ksPwd, conf.GetEnrollmentID(), conf.GetEnrollmentPWD())
	if err != nil {
		return err
	}

	// Init
	peer, err = InitPeer(conf.Name, ksPwd)
	if err != nil {
		return err
	}

	err = RegisterPeer(conf.Name, ksPwd, conf.GetEnrollmentID(), conf.GetEnrollmentPWD())
	if err != nil {
		return err
	}

	return err
}

func initValidators() error {
	// Register
	conf := utils.NodeConfiguration{Type: "validator", Name: "validator"}
	err := RegisterValidator(conf.Name, ksPwd, conf.GetEnrollmentID(), conf.GetEnrollmentPWD())
	if err != nil {
		return err
	}

	// Verify that a second call to Register fails
	err = RegisterValidator(conf.Name, ksPwd, conf.GetEnrollmentID(), conf.GetEnrollmentPWD())
	if err != nil {
		return err
	}

	// Init
	validator, err = InitValidator(conf.Name, ksPwd)
	if err != nil {
		return err
	}

	err = RegisterValidator(conf.Name, ksPwd, conf.GetEnrollmentID(), conf.GetEnrollmentPWD())
	if err != nil {
		return err
	}

	return err
}

func createConfidentialDeployTransaction(t *testing.T) (*obc.Transaction, *obc.Transaction, error) {
	uuid := util.GenerateUUID()

	cds := &obc.ChaincodeDeploymentSpec{
		ChaincodeSpec: &obc.ChaincodeSpec{
			Type:                 obc.ChaincodeSpec_GOLANG,
			ChaincodeID:          &obc.ChaincodeID{Path: "Contract001"},
			CtorMsg:              nil,
			ConfidentialityLevel: obc.ConfidentialityLevel_CONFIDENTIAL,
			Metadata:             []byte("Hello World"),
		},
		EffectiveDate: nil,
		CodePackage:   nil,
	}

	otx, err := obc.NewChaincodeDeployTransaction(cds, uuid)
	otx.Metadata = cds.ChaincodeSpec.Metadata
	if err != nil {
		return nil, nil, err
	}
	tx, err := deployer.NewChaincodeDeployTransaction(cds, uuid, attrs...)
	return otx, tx, err
}

func createConfidentialExecuteTransaction(t *testing.T) (*obc.Transaction, *obc.Transaction, error) {
	uuid := util.GenerateUUID()

	cis := &obc.ChaincodeInvocationSpec{
		ChaincodeSpec: &obc.ChaincodeSpec{
			Type:                 obc.ChaincodeSpec_GOLANG,
			ChaincodeID:          &obc.ChaincodeID{Path: "Contract001"},
			CtorMsg:              nil,
			ConfidentialityLevel: obc.ConfidentialityLevel_CONFIDENTIAL,
			Metadata:             []byte("Hello World"),
		},
	}

	otx, err := obc.NewChaincodeExecute(cis, uuid, obc.Transaction_CHAINCODE_INVOKE)
	otx.Metadata = cis.ChaincodeSpec.Metadata
	if err != nil {
		return nil, nil, err
	}
	tx, err := invoker.NewChaincodeExecute(cis, uuid, attrs...)
	return otx, tx, err
}

func createConfidentialQueryTransaction(t *testing.T) (*obc.Transaction, *obc.Transaction, error) {
	uuid := util.GenerateUUID()

	cis := &obc.ChaincodeInvocationSpec{
		ChaincodeSpec: &obc.ChaincodeSpec{
			Type:                 obc.ChaincodeSpec_GOLANG,
			ChaincodeID:          &obc.ChaincodeID{Path: "Contract001"},
			CtorMsg:              nil,
			ConfidentialityLevel: obc.ConfidentialityLevel_CONFIDENTIAL,
			Metadata:             []byte("Hello World"),
		},
	}

	otx, err := obc.NewChaincodeExecute(cis, uuid, obc.Transaction_CHAINCODE_QUERY)
	otx.Metadata = cis.ChaincodeSpec.Metadata
	if err != nil {
		return nil, nil, err
	}
<<<<<<< HEAD
	tx, err := invoker.NewChaincodeQuery(cis, attrs, uuid)
=======
	tx, err := invoker.NewChaincodeQuery(cis, uuid, attrs...)
>>>>>>> 3b25d454
	return otx, tx, err
}

func createConfidentialTCertHDeployTransaction(t *testing.T) (*obc.Transaction, *obc.Transaction, error) {
	uuid := util.GenerateUUID()

	cds := &obc.ChaincodeDeploymentSpec{
		ChaincodeSpec: &obc.ChaincodeSpec{
			Type:                 obc.ChaincodeSpec_GOLANG,
			ChaincodeID:          &obc.ChaincodeID{Path: "Contract001"},
			CtorMsg:              nil,
			ConfidentialityLevel: obc.ConfidentialityLevel_CONFIDENTIAL,
		},
		EffectiveDate: nil,
		CodePackage:   nil,
	}

	otx, err := obc.NewChaincodeDeployTransaction(cds, uuid)
	if err != nil {
		return nil, nil, err
	}
<<<<<<< HEAD
	handler, err := deployer.GetTCertificateHandlerNext(attrs)
=======
	handler, err := deployer.GetTCertificateHandlerNext(attrs...)
>>>>>>> 3b25d454
	if err != nil {
		return nil, nil, err
	}
	txHandler, err := handler.GetTransactionHandler()
	if err != nil {
		return nil, nil, err
	}
<<<<<<< HEAD
	tx, err := txHandler.NewChaincodeDeployTransaction(cds, uuid, attrs)
=======
	tx, err := txHandler.NewChaincodeDeployTransaction(cds, uuid, attrs...)
>>>>>>> 3b25d454

	// Check binding consistency
	binding, err := txHandler.GetBinding()
	if err != nil {
		t.Fatal("Failed getting binding from transaction handler.")
	}

	txBinding, err := validator.GetTransactionBinding(tx)
	if err != nil {
		t.Fatal("Failed getting transaction binding.")
	}

	if !reflect.DeepEqual(binding, txBinding) {
		t.Fatal("Binding is malformed!")
	}

	// Check confidentiality level
	if tx.ConfidentialityLevel != cds.ChaincodeSpec.ConfidentialityLevel {
		t.Fatal("Failed setting confidentiality level")
	}

	// Check metadata
	if !reflect.DeepEqual(cds.ChaincodeSpec.Metadata, tx.Metadata) {
		t.Fatal("Failed copying metadata")
	}

	return otx, tx, err
}

func createConfidentialTCertHExecuteTransaction(t *testing.T) (*obc.Transaction, *obc.Transaction, error) {
	uuid := util.GenerateUUID()

	cis := &obc.ChaincodeInvocationSpec{
		ChaincodeSpec: &obc.ChaincodeSpec{
			Type:                 obc.ChaincodeSpec_GOLANG,
			ChaincodeID:          &obc.ChaincodeID{Path: "Contract001"},
			CtorMsg:              nil,
			ConfidentialityLevel: obc.ConfidentialityLevel_CONFIDENTIAL,
		},
	}

	otx, err := obc.NewChaincodeExecute(cis, uuid, obc.Transaction_CHAINCODE_INVOKE)
	if err != nil {
		return nil, nil, err
	}
<<<<<<< HEAD
	handler, err := invoker.GetTCertificateHandlerNext(attrs)
=======
	handler, err := invoker.GetTCertificateHandlerNext(attrs...)
>>>>>>> 3b25d454
	if err != nil {
		return nil, nil, err
	}
	txHandler, err := handler.GetTransactionHandler()
	if err != nil {
		return nil, nil, err
	}
<<<<<<< HEAD
	tx, err := txHandler.NewChaincodeExecute(cis, uuid, attrs)
=======
	tx, err := txHandler.NewChaincodeExecute(cis, uuid, attrs...)
>>>>>>> 3b25d454

	// Check binding consistency
	binding, _ := txHandler.GetBinding()
	if !reflect.DeepEqual(binding, primitives.Hash(append(handler.GetCertificate(), tx.Nonce...))) {
		t.Fatal("Binding is malformed!")
	}

	// Check confidentiality level
	if tx.ConfidentialityLevel != cis.ChaincodeSpec.ConfidentialityLevel {
		t.Fatal("Failed setting confidentiality level")
	}

	// Check metadata
	if !reflect.DeepEqual(cis.ChaincodeSpec.Metadata, tx.Metadata) {
		t.Fatal("Failed copying metadata")
	}

	return otx, tx, err
}

func createConfidentialTCertHQueryTransaction(t *testing.T) (*obc.Transaction, *obc.Transaction, error) {
	uuid := util.GenerateUUID()

	cis := &obc.ChaincodeInvocationSpec{
		ChaincodeSpec: &obc.ChaincodeSpec{
			Type:                 obc.ChaincodeSpec_GOLANG,
			ChaincodeID:          &obc.ChaincodeID{Path: "Contract001"},
			CtorMsg:              nil,
			ConfidentialityLevel: obc.ConfidentialityLevel_CONFIDENTIAL,
		},
	}

	otx, err := obc.NewChaincodeExecute(cis, uuid, obc.Transaction_CHAINCODE_QUERY)
	if err != nil {
		return nil, nil, err
	}
<<<<<<< HEAD
	handler, err := invoker.GetTCertificateHandlerNext(attrs)
=======
	handler, err := invoker.GetTCertificateHandlerNext(attrs...)
>>>>>>> 3b25d454
	if err != nil {
		return nil, nil, err
	}
	txHandler, err := handler.GetTransactionHandler()
	if err != nil {
		return nil, nil, err
	}
<<<<<<< HEAD
	tx, err := txHandler.NewChaincodeQuery(cis, uuid, attrs)
=======
	tx, err := txHandler.NewChaincodeQuery(cis, uuid, attrs...)
>>>>>>> 3b25d454

	// Check binding consistency
	binding, _ := txHandler.GetBinding()
	if !reflect.DeepEqual(binding, primitives.Hash(append(handler.GetCertificate(), tx.Nonce...))) {
		t.Fatal("Binding is malformed!")
	}

	// Check confidentiality level
	if tx.ConfidentialityLevel != cis.ChaincodeSpec.ConfidentialityLevel {
		t.Fatal("Failed setting confidentiality level")
	}

	// Check metadata
	if !reflect.DeepEqual(cis.ChaincodeSpec.Metadata, tx.Metadata) {
		t.Fatal("Failed copying metadata")
	}

	return otx, tx, err
}

func createConfidentialECertHDeployTransaction(t *testing.T) (*obc.Transaction, *obc.Transaction, error) {
	uuid := util.GenerateUUID()

	cds := &obc.ChaincodeDeploymentSpec{
		ChaincodeSpec: &obc.ChaincodeSpec{
			Type:                 obc.ChaincodeSpec_GOLANG,
			ChaincodeID:          &obc.ChaincodeID{Path: "Contract001"},
			CtorMsg:              nil,
			ConfidentialityLevel: obc.ConfidentialityLevel_CONFIDENTIAL,
		},
		EffectiveDate: nil,
		CodePackage:   nil,
	}

	otx, err := obc.NewChaincodeDeployTransaction(cds, uuid)
	if err != nil {
		return nil, nil, err
	}
	handler, err := deployer.GetEnrollmentCertificateHandler()
	if err != nil {
		return nil, nil, err
	}
	txHandler, err := handler.GetTransactionHandler()
	if err != nil {
		return nil, nil, err
	}
<<<<<<< HEAD
	tx, err := txHandler.NewChaincodeDeployTransaction(cds, uuid, attrs)
=======
	tx, err := txHandler.NewChaincodeDeployTransaction(cds, uuid, attrs...)
>>>>>>> 3b25d454

	// Check binding consistency
	binding, _ := txHandler.GetBinding()
	if !reflect.DeepEqual(binding, primitives.Hash(append(handler.GetCertificate(), tx.Nonce...))) {
		t.Fatal("Binding is malformed!")
	}

	// Check confidentiality level
	if tx.ConfidentialityLevel != cds.ChaincodeSpec.ConfidentialityLevel {
		t.Fatal("Failed setting confidentiality level")
	}

	// Check metadata
	if !reflect.DeepEqual(cds.ChaincodeSpec.Metadata, tx.Metadata) {
		t.Fatal("Failed copying metadata")
	}

	return otx, tx, err
}

func createConfidentialECertHExecuteTransaction(t *testing.T) (*obc.Transaction, *obc.Transaction, error) {
	uuid := util.GenerateUUID()

	cis := &obc.ChaincodeInvocationSpec{
		ChaincodeSpec: &obc.ChaincodeSpec{
			Type:                 obc.ChaincodeSpec_GOLANG,
			ChaincodeID:          &obc.ChaincodeID{Path: "Contract001"},
			CtorMsg:              nil,
			ConfidentialityLevel: obc.ConfidentialityLevel_CONFIDENTIAL,
		},
	}

	otx, err := obc.NewChaincodeExecute(cis, uuid, obc.Transaction_CHAINCODE_INVOKE)
	if err != nil {
		return nil, nil, err
	}
	handler, err := invoker.GetEnrollmentCertificateHandler()
	if err != nil {
		return nil, nil, err
	}
	txHandler, err := handler.GetTransactionHandler()
	if err != nil {
		return nil, nil, err
	}
<<<<<<< HEAD
	tx, err := txHandler.NewChaincodeExecute(cis, uuid, attrs)
=======
	tx, err := txHandler.NewChaincodeExecute(cis, uuid, attrs...)
>>>>>>> 3b25d454

	// Check binding consistency
	binding, _ := txHandler.GetBinding()
	if !reflect.DeepEqual(binding, primitives.Hash(append(handler.GetCertificate(), tx.Nonce...))) {
		t.Fatal("Binding is malformed!")
	}

	// Check confidentiality level
	if tx.ConfidentialityLevel != cis.ChaincodeSpec.ConfidentialityLevel {
		t.Fatal("Failed setting confidentiality level")
	}

	// Check metadata
	if !reflect.DeepEqual(cis.ChaincodeSpec.Metadata, tx.Metadata) {
		t.Fatal("Failed copying metadata")
	}

	return otx, tx, err
}

func createConfidentialECertHQueryTransaction(t *testing.T) (*obc.Transaction, *obc.Transaction, error) {
	uuid := util.GenerateUUID()

	cis := &obc.ChaincodeInvocationSpec{
		ChaincodeSpec: &obc.ChaincodeSpec{
			Type:                 obc.ChaincodeSpec_GOLANG,
			ChaincodeID:          &obc.ChaincodeID{Path: "Contract001"},
			CtorMsg:              nil,
			ConfidentialityLevel: obc.ConfidentialityLevel_CONFIDENTIAL,
		},
	}

	otx, err := obc.NewChaincodeExecute(cis, uuid, obc.Transaction_CHAINCODE_QUERY)
	if err != nil {
		return nil, nil, err
	}
	handler, err := invoker.GetEnrollmentCertificateHandler()
	if err != nil {
		return nil, nil, err
	}
	txHandler, err := handler.GetTransactionHandler()
	if err != nil {
		return nil, nil, err
	}
<<<<<<< HEAD
	tx, err := txHandler.NewChaincodeQuery(cis, uuid, attrs)
=======
	tx, err := txHandler.NewChaincodeQuery(cis, uuid, attrs...)
>>>>>>> 3b25d454

	// Check binding consistency
	binding, _ := txHandler.GetBinding()
	if !reflect.DeepEqual(binding, primitives.Hash(append(handler.GetCertificate(), tx.Nonce...))) {
		t.Fatal("Binding is malformed!")
	}

	// Check confidentiality level
	if tx.ConfidentialityLevel != cis.ChaincodeSpec.ConfidentialityLevel {
		t.Fatal("Failed setting confidentiality level")
	}

	// Check metadata
	if !reflect.DeepEqual(cis.ChaincodeSpec.Metadata, tx.Metadata) {
		t.Fatal("Failed copying metadata")
	}

	return otx, tx, err
}

func createPublicDeployTransaction(t *testing.T) (*obc.Transaction, *obc.Transaction, error) {
	uuid := util.GenerateUUID()

	cds := &obc.ChaincodeDeploymentSpec{
		ChaincodeSpec: &obc.ChaincodeSpec{
			Type:                 obc.ChaincodeSpec_GOLANG,
			ChaincodeID:          &obc.ChaincodeID{Path: "Contract001"},
			CtorMsg:              nil,
			ConfidentialityLevel: obc.ConfidentialityLevel_PUBLIC,
		},
		EffectiveDate: nil,
		CodePackage:   nil,
	}

	otx, err := obc.NewChaincodeDeployTransaction(cds, uuid)
	if err != nil {
		return nil, nil, err
	}
	tx, err := deployer.NewChaincodeDeployTransaction(cds, uuid, attrs...)
	return otx, tx, err
}

func createPublicExecuteTransaction(t *testing.T) (*obc.Transaction, *obc.Transaction, error) {
	uuid := util.GenerateUUID()

	cis := &obc.ChaincodeInvocationSpec{
		ChaincodeSpec: &obc.ChaincodeSpec{
			Type:                 obc.ChaincodeSpec_GOLANG,
			ChaincodeID:          &obc.ChaincodeID{Path: "Contract001"},
			CtorMsg:              nil,
			ConfidentialityLevel: obc.ConfidentialityLevel_PUBLIC,
		},
	}

	otx, err := obc.NewChaincodeExecute(cis, uuid, obc.Transaction_CHAINCODE_INVOKE)
	if err != nil {
		return nil, nil, err
	}
	tx, err := invoker.NewChaincodeExecute(cis, uuid, attrs...)
	return otx, tx, err
}

func createPublicQueryTransaction(t *testing.T) (*obc.Transaction, *obc.Transaction, error) {
	uuid := util.GenerateUUID()

	cis := &obc.ChaincodeInvocationSpec{
		ChaincodeSpec: &obc.ChaincodeSpec{
			Type:                 obc.ChaincodeSpec_GOLANG,
			ChaincodeID:          &obc.ChaincodeID{Path: "Contract001"},
			CtorMsg:              nil,
			ConfidentialityLevel: obc.ConfidentialityLevel_PUBLIC,
		},
	}

	otx, err := obc.NewChaincodeExecute(cis, uuid, obc.Transaction_CHAINCODE_QUERY)
	if err != nil {
		return nil, nil, err
	}
<<<<<<< HEAD
	tx, err := invoker.NewChaincodeQuery(cis, attrs, uuid)
=======
	tx, err := invoker.NewChaincodeQuery(cis, uuid, attrs...)
>>>>>>> 3b25d454
	return otx, tx, err
}

func isEqual(src, dst *obc.Transaction) error {
	if !reflect.DeepEqual(src.Payload, dst.Payload) {
		return fmt.Errorf("Different Payload [%s]!=[%s].", utils.EncodeBase64(src.Payload), utils.EncodeBase64(dst.Payload))
	}

	if !reflect.DeepEqual(src.ChaincodeID, dst.ChaincodeID) {
		return fmt.Errorf("Different ChaincodeID [%s]!=[%s].", utils.EncodeBase64(src.ChaincodeID), utils.EncodeBase64(dst.ChaincodeID))
	}

	if !reflect.DeepEqual(src.Metadata, dst.Metadata) {
		return fmt.Errorf("Different Metadata [%s]!=[%s].", utils.EncodeBase64(src.Metadata), utils.EncodeBase64(dst.Metadata))
	}

	return nil
}

func cleanup() {
	fmt.Println("Cleanup...")
	ok, errs := CloseAllClients()
	if !ok {
		for _, err := range errs {
			log.Error("Failed closing clients [%s]", err)
		}
	}
	ok, errs = CloseAllPeers()
	if !ok {
		for _, err := range errs {
			log.Error("Failed closing clients [%s]", err)
		}
	}
	ok, errs = CloseAllValidators()
	if !ok {
		for _, err := range errs {
			log.Error("Failed closing clients [%s]", err)
		}
	}
	stopPKI()
	removeFolders()
	fmt.Println("Cleanup...done!")
}

func stopPKI() {
	aca.Close()
	eca.Close()
	tca.Close()
	tlsca.Close()

	server.Stop()
}

func removeFolders() {
	if err := os.RemoveAll(filepath.Join(os.TempDir(), "obc-crypto-tests")); err != nil {
		fmt.Printf("Failed removing [%s] [%s]\n", "obc-crypto-tests", err)
	}

}<|MERGE_RESOLUTION|>--- conflicted
+++ resolved
@@ -397,8 +397,6 @@
 	}
 }
 
-<<<<<<< HEAD
-=======
 func TestClientGetNextTCerts(t *testing.T) {
 
 	// Some positive flow tests here
@@ -434,18 +432,13 @@
 
 }
 
->>>>>>> 3b25d454
 //TestClientGetAttributesFromTCert verifies that the value read from the TCert is the expected value "ACompany".
 func TestClientGetAttributesFromTCert(t *testing.T) {
 	initNodes()
 	defer closeNodes()
 
-<<<<<<< HEAD
-	tcert, err := deployer.GetNextTCert(attrs)
-
-=======
 	tCerts, err := deployer.GetNextTCerts(1, attrs...)
->>>>>>> 3b25d454
+
 	if err != nil {
 		t.Fatalf("Failed getting TCert by calling GetNextTCerts(1): [%s]", err)
 	}
@@ -465,11 +458,8 @@
 		t.Fatalf("Cert should have length > 0")
 	}
 
-<<<<<<< HEAD
-	attributeBytes, err := attributes.GetValueForAttribute("company", tcert.GetPreK0(), tcert.GetCertificate())
-=======
 	attributeBytes, err := attributes.GetValueForAttribute("company", tCerts[0].GetPreK0(), tCerts[0].GetCertificate())
->>>>>>> 3b25d454
+
 	if err != nil {
 		t.Fatalf("Error retrieving attribute from TCert: [%s]", err)
 	}
@@ -485,20 +475,12 @@
 	initNodes()
 	defer closeNodes()
 
-<<<<<<< HEAD
-	_, _ = deployer.GetNextTCert(attrs)
-=======
 	_, _ = deployer.GetNextTCerts(1, attrs...)
->>>>>>> 3b25d454
 
 	after()  //Tear down the server.
 	before() //Start up again to use unsed TCerts
 
-<<<<<<< HEAD
-	tcert, err := deployer.GetNextTCert(attrs)
-=======
 	tcerts, err := deployer.GetNextTCerts(1, attrs...)
->>>>>>> 3b25d454
 
 	if err != nil {
 		t.Fatalf("Failed getting tcert: [%s]", err)
@@ -519,11 +501,8 @@
 		t.Fatalf("Cert should have length > 0")
 	}
 
-<<<<<<< HEAD
-	attributeBytes, err := attributes.GetValueForAttribute("company", tcert.GetPreK0(), tcert.GetCertificate())
-=======
 	attributeBytes, err := attributes.GetValueForAttribute("company", tcerts[0].GetPreK0(), tcerts[0].GetCertificate())
->>>>>>> 3b25d454
+
 	if err != nil {
 		t.Fatalf("Error retrieving attribute from TCert: [%s]", err)
 	}
@@ -539,11 +518,7 @@
 	initNodes()
 	defer closeNodes()
 
-<<<<<<< HEAD
-	handler, err := deployer.GetTCertificateHandlerNext(attrs)
-=======
 	handler, err := deployer.GetTCertificateHandlerNext(attrs...)
->>>>>>> 3b25d454
 
 	if err != nil {
 		t.Fatalf("Failed getting handler: [%s]", err)
@@ -566,11 +541,8 @@
 	initNodes()
 	defer closeNodes()
 
-<<<<<<< HEAD
-	handler, err := deployer.GetTCertificateHandlerNext(attrs)
-=======
 	handler, err := deployer.GetTCertificateHandlerNext(attrs...)
->>>>>>> 3b25d454
+
 	if err != nil {
 		t.Fatalf("Failed getting handler: [%s]", err)
 	}
@@ -599,11 +571,8 @@
 	initNodes()
 	defer closeNodes()
 
-<<<<<<< HEAD
-	handlerDeployer, err := deployer.GetTCertificateHandlerNext(attrs)
-=======
 	handlerDeployer, err := deployer.GetTCertificateHandlerNext(attrs...)
->>>>>>> 3b25d454
+
 	if err != nil {
 		t.Fatalf("Failed getting handler: [%s]", err)
 	}
@@ -1405,20 +1374,14 @@
 			ConfidentialityLevel: obc.ConfidentialityLevel_CONFIDENTIAL,
 		},
 	}
-<<<<<<< HEAD
-	invoker.GetTCertificateHandlerNext(attrs)
-=======
+
 	invoker.GetTCertificateHandlerNext(attrs...)
->>>>>>> 3b25d454
 
 	for i := 0; i < b.N; i++ {
 		uuid := util.GenerateUUID()
 		b.StartTimer()
-<<<<<<< HEAD
-		invoker.NewChaincodeExecute(cis, attrs, uuid)
-=======
+
 		invoker.NewChaincodeExecute(cis, uuid, attrs...)
->>>>>>> 3b25d454
 		b.StopTimer()
 	}
 }
@@ -1746,11 +1709,8 @@
 	if err != nil {
 		return nil, nil, err
 	}
-<<<<<<< HEAD
-	tx, err := invoker.NewChaincodeQuery(cis, attrs, uuid)
-=======
+
 	tx, err := invoker.NewChaincodeQuery(cis, uuid, attrs...)
->>>>>>> 3b25d454
 	return otx, tx, err
 }
 
@@ -1772,11 +1732,8 @@
 	if err != nil {
 		return nil, nil, err
 	}
-<<<<<<< HEAD
-	handler, err := deployer.GetTCertificateHandlerNext(attrs)
-=======
 	handler, err := deployer.GetTCertificateHandlerNext(attrs...)
->>>>>>> 3b25d454
+
 	if err != nil {
 		return nil, nil, err
 	}
@@ -1784,11 +1741,8 @@
 	if err != nil {
 		return nil, nil, err
 	}
-<<<<<<< HEAD
-	tx, err := txHandler.NewChaincodeDeployTransaction(cds, uuid, attrs)
-=======
+
 	tx, err := txHandler.NewChaincodeDeployTransaction(cds, uuid, attrs...)
->>>>>>> 3b25d454
 
 	// Check binding consistency
 	binding, err := txHandler.GetBinding()
@@ -1834,11 +1788,9 @@
 	if err != nil {
 		return nil, nil, err
 	}
-<<<<<<< HEAD
-	handler, err := invoker.GetTCertificateHandlerNext(attrs)
-=======
+
 	handler, err := invoker.GetTCertificateHandlerNext(attrs...)
->>>>>>> 3b25d454
+
 	if err != nil {
 		return nil, nil, err
 	}
@@ -1846,11 +1798,8 @@
 	if err != nil {
 		return nil, nil, err
 	}
-<<<<<<< HEAD
-	tx, err := txHandler.NewChaincodeExecute(cis, uuid, attrs)
-=======
+
 	tx, err := txHandler.NewChaincodeExecute(cis, uuid, attrs...)
->>>>>>> 3b25d454
 
 	// Check binding consistency
 	binding, _ := txHandler.GetBinding()
@@ -1887,11 +1836,9 @@
 	if err != nil {
 		return nil, nil, err
 	}
-<<<<<<< HEAD
-	handler, err := invoker.GetTCertificateHandlerNext(attrs)
-=======
+
 	handler, err := invoker.GetTCertificateHandlerNext(attrs...)
->>>>>>> 3b25d454
+
 	if err != nil {
 		return nil, nil, err
 	}
@@ -1899,11 +1846,8 @@
 	if err != nil {
 		return nil, nil, err
 	}
-<<<<<<< HEAD
-	tx, err := txHandler.NewChaincodeQuery(cis, uuid, attrs)
-=======
+
 	tx, err := txHandler.NewChaincodeQuery(cis, uuid, attrs...)
->>>>>>> 3b25d454
 
 	// Check binding consistency
 	binding, _ := txHandler.GetBinding()
@@ -1950,11 +1894,8 @@
 	if err != nil {
 		return nil, nil, err
 	}
-<<<<<<< HEAD
-	tx, err := txHandler.NewChaincodeDeployTransaction(cds, uuid, attrs)
-=======
+
 	tx, err := txHandler.NewChaincodeDeployTransaction(cds, uuid, attrs...)
->>>>>>> 3b25d454
 
 	// Check binding consistency
 	binding, _ := txHandler.GetBinding()
@@ -1999,12 +1940,8 @@
 	if err != nil {
 		return nil, nil, err
 	}
-<<<<<<< HEAD
-	tx, err := txHandler.NewChaincodeExecute(cis, uuid, attrs)
-=======
+
 	tx, err := txHandler.NewChaincodeExecute(cis, uuid, attrs...)
->>>>>>> 3b25d454
-
 	// Check binding consistency
 	binding, _ := txHandler.GetBinding()
 	if !reflect.DeepEqual(binding, primitives.Hash(append(handler.GetCertificate(), tx.Nonce...))) {
@@ -2048,12 +1985,8 @@
 	if err != nil {
 		return nil, nil, err
 	}
-<<<<<<< HEAD
-	tx, err := txHandler.NewChaincodeQuery(cis, uuid, attrs)
-=======
+
 	tx, err := txHandler.NewChaincodeQuery(cis, uuid, attrs...)
->>>>>>> 3b25d454
-
 	// Check binding consistency
 	binding, _ := txHandler.GetBinding()
 	if !reflect.DeepEqual(binding, primitives.Hash(append(handler.GetCertificate(), tx.Nonce...))) {
@@ -2131,11 +2064,9 @@
 	if err != nil {
 		return nil, nil, err
 	}
-<<<<<<< HEAD
-	tx, err := invoker.NewChaincodeQuery(cis, attrs, uuid)
-=======
+
 	tx, err := invoker.NewChaincodeQuery(cis, uuid, attrs...)
->>>>>>> 3b25d454
+
 	return otx, tx, err
 }
 
