--- conflicted
+++ resolved
@@ -35,7 +35,6 @@
 	"github.com/hyperledger/fabric/core/chaincode/shim/crypto/ac"
 	"github.com/hyperledger/fabric/core/chaincode/shim/crypto/ecdsa"
 	pb "github.com/hyperledger/fabric/protos"
-	"github.com/hyperledger/fabric/core/chaincode/shim/crypto/ac"
 	"github.com/op/go-logging"
 	"github.com/spf13/viper"
 	"golang.org/x/net/context"
@@ -303,31 +302,6 @@
 	return handler.handleDelState(key, stub.UUID)
 }
 
-<<<<<<< HEAD
-// ReadCertAttribute returns the value specified by `attributeName` from the transaction tCert.
-func (stub *ChaincodeStub) ReadCertAttribute(attributeName string) ([]byte, error) {
-	abacHandler, err := ac.NewABACHandlerImpl(stub)
-	if err != nil {
-		return nil, err
-	}
-	return abacHandler.GetValue(attributeName)
-}
-
-// VerifyAttribute verifies if the attribute with name "attributeName" has the value "attributeValue"
-func (stub *ChaincodeStub) VerifyAttribute(attributeName string, attributeValue []byte) (bool, error) {
-	abacHandler, err := ac.NewABACHandlerImpl(stub)
-	if err != nil {
-		return false, err
-	}
-	return abacHandler.VerifyAttribute(attributeName, attributeValue)
-}
-
-//Verifies all the attributes included in attrs.
-func (stub *ChaincodeStub) VerifyAttributes(attrs...*ac.Attribute)  (bool, error) {
-	abacHandler, err := ac.NewABACHandlerImpl(stub)
-	if err != nil {
-		return false, err
-=======
 //ReadCertAttribute is used to read an specific attribute from the transaction certificate, *attributeName* is passed as input parameter to this function.
 // Example:
 //  attrValue,error:=stub.ReadCertAttribute("position")
@@ -357,7 +331,6 @@
 	abacHandler, err := ac.NewABACHandlerImpl(stub)
 	if err != nil {
 		return false, err
->>>>>>> fcbfbd25
 	}
 	return abacHandler.VerifyAttributes(attrs...)
 }
