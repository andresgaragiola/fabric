/*
Copyright IBM Corp. 2016 All Rights Reserved.

Licensed under the Apache License, Version 2.0 (the "License");
you may not use this file except in compliance with the License.
You may obtain a copy of the License at

		 http://www.apache.org/licenses/LICENSE-2.0

Unless required by applicable law or agreed to in writing, software
distributed under the License is distributed on an "AS IS" BASIS,
WITHOUT WARRANTIES OR CONDITIONS OF ANY KIND, either express or implied.
See the License for the specific language governing permissions and
limitations under the License.
*/

// Package shim provides APIs for the chaincode to access its state
// variables, transaction context and call other chaincodes.
package shim

import (
	"bytes"
	"errors"
	"flag"
	"fmt"
	"io"
	"os"
	"strconv"
	"strings"

	gp "google/protobuf"

	"github.com/golang/protobuf/proto"
	"github.com/hyperledger/fabric/core/chaincode/shim/crypto/ac"
	"github.com/hyperledger/fabric/core/chaincode/shim/crypto/ecdsa"
	"github.com/hyperledger/fabric/core/comm"
	pb "github.com/hyperledger/fabric/protos"
	"github.com/op/go-logging"
	"github.com/spf13/viper"
	"golang.org/x/net/context"
	"google.golang.org/grpc"
	"github.com/hyperledger/fabric/core/crypto/primitives"
)

// Logger for the shim package.
var chaincodeLogger = logging.MustGetLogger("shim")

// Handler to shim that handles all control logic.
var handler *Handler

// Chaincode interface must be implemented by all chaincodes. The fabric runs
// the transactions by calling these functions as specified.
type Chaincode interface {
	// Init is called during Deploy transaction after the container has been
	// established, allowing the chaincode to initialize its internal data
	Init(stub *ChaincodeStub, function string, args []string) ([]byte, error)

	// Invoke is called for every Invoke transactions. The chaincode may change
	// its state variables
	Invoke(stub *ChaincodeStub, function string, args []string) ([]byte, error)

	// Query is called for Query transactions. The chaincode may only read
	// (but not modify) its state variables and return the result
	Query(stub *ChaincodeStub, function string, args []string) ([]byte, error)
}

// ChaincodeStub is an object passed to chaincode for shim side handling of
// APIs.
type ChaincodeStub struct {
	UUID            string
	securityContext *pb.ChaincodeSecurityContext
}

// Peer address derived from command line or env var
var peerAddress string

// Start is the entry point for chaincodes bootstrap. It is not an API for
// chaincodes.
func Start(cc Chaincode) error {
	// If Start() is called, we assume this is a standalone chaincode and set
	// up formatted logging.
	format := logging.MustStringFormatter("%{time:15:04:05.000} [%{module}] %{level:.4s} : %{message}")
	backend := logging.NewLogBackend(os.Stderr, "", 0)
	backendFormatter := logging.NewBackendFormatter(backend, format)
	logging.SetBackend(backendFormatter).SetLevel(logging.Level(shimLoggingLevel), "shim")

	viper.SetEnvPrefix("CORE")
	viper.AutomaticEnv()
	replacer := strings.NewReplacer(".", "_")
	viper.SetEnvKeyReplacer(replacer)

	flag.StringVar(&peerAddress, "peer.address", "", "peer address")

	flag.Parse()

	chaincodeLogger.Debug("Peer address: %s", getPeerAddress())

	// Establish connection with validating peer
	clientConn, err := newPeerClientConnection()
	if err != nil {
		chaincodeLogger.Error(fmt.Sprintf("Error trying to connect to local peer: %s", err))
		return fmt.Errorf("Error trying to connect to local peer: %s", err)
	}

	chaincodeLogger.Debug("os.Args returns: %s", os.Args)

	chaincodeSupportClient := pb.NewChaincodeSupportClient(clientConn)

	// Establish stream with validating peer
	stream, err := chaincodeSupportClient.Register(context.Background())
	if err != nil {
		return fmt.Errorf("Error chatting with leader at address=%s:  %s", getPeerAddress(), err)
	}

	chaincodename := viper.GetString("chaincode.id.name")
	err = chatWithPeer(chaincodename, stream, cc)

	return err
}

// StartInProc is an entry point for system chaincodes bootstrap. It is not an
// API for chaincodes.
func StartInProc(env []string, args []string, cc Chaincode, recv <-chan *pb.ChaincodeMessage, send chan<- *pb.ChaincodeMessage) error {
	logging.SetLevel(logging.DEBUG, "chaincode")
	chaincodeLogger.Debug("in proc %v", args)

	var chaincodename string
	for _, v := range env {
		if strings.Index(v, "CORE_CHAINCODE_ID_NAME=") == 0 {
			p := strings.SplitAfter(v, "CORE_CHAINCODE_ID_NAME=")
			chaincodename = p[1]
			break
		}
	}
	if chaincodename == "" {
		return fmt.Errorf("Error chaincode id not provided")
	}
	chaincodeLogger.Debug("starting chat with peer using name=%s", chaincodename)
	stream := newInProcStream(recv, send)
	err := chatWithPeer(chaincodename, stream, cc)
	return err
}

func getPeerAddress() string {
	if peerAddress != "" {
		return peerAddress
	}

	if peerAddress = viper.GetString("peer.address"); peerAddress == "" {
		chaincodeLogger.Fatalf("peer.address not configured, can't connect to peer")
	}

	return peerAddress
}

func newPeerClientConnection() (*grpc.ClientConn, error) {
	var peerAddress = getPeerAddress()
	if comm.TLSEnabled() {
		return comm.NewClientConnectionWithAddress(peerAddress, true, true, comm.InitTLSForPeer())
	}
	return comm.NewClientConnectionWithAddress(peerAddress, true, false, nil)
}

func chatWithPeer(chaincodename string, stream PeerChaincodeStream, cc Chaincode) error {

	// Create the shim handler responsible for all control logic
	handler = newChaincodeHandler(stream, cc)

	defer stream.CloseSend()
	// Send the ChaincodeID during register.
	chaincodeID := &pb.ChaincodeID{Name: chaincodename}
	payload, err := proto.Marshal(chaincodeID)
	if err != nil {
		return fmt.Errorf("Error marshalling chaincodeID during chaincode registration: %s", err)
	}
	// Register on the stream
	chaincodeLogger.Debug("Registering.. sending %s", pb.ChaincodeMessage_REGISTER)
	handler.serialSend(&pb.ChaincodeMessage{Type: pb.ChaincodeMessage_REGISTER, Payload: payload})
	waitc := make(chan struct{})
	go func() {
		defer close(waitc)
		msgAvail := make(chan *pb.ChaincodeMessage)
		var nsInfo *nextStateInfo
		var in *pb.ChaincodeMessage
		recv := true
		for {
			in = nil
			err = nil
			nsInfo = nil
			if recv {
				recv = false
				go func() {
					var in2 *pb.ChaincodeMessage
					in2, err = stream.Recv()
					msgAvail <- in2
				}()
			}
			select {
			case in = <-msgAvail:
				if err == io.EOF {
					chaincodeLogger.Debug("Received EOF, ending chaincode stream, %s", err)
					return
				} else if err != nil {
					chaincodeLogger.Error(fmt.Sprintf("Received error from server: %s, ending chaincode stream", err))
					return
				} else if in == nil {
					err = fmt.Errorf("Received nil message, ending chaincode stream")
					chaincodeLogger.Debug("Received nil message, ending chaincode stream")
					return
				}
				chaincodeLogger.Debug("[%s]Received message %s from shim", shortuuid(in.Uuid), in.Type.String())
				recv = true
			case nsInfo = <-handler.nextState:
				in = nsInfo.msg
				if in == nil {
					panic("nil msg")
				}
				chaincodeLogger.Debug("[%s]Move state message %s", shortuuid(in.Uuid), in.Type.String())
			}

			// Call FSM.handleMessage()
			err = handler.handleMessage(in)
			if err != nil {
				err = fmt.Errorf("Error handling message: %s", err)
				return
			}
			if nsInfo != nil && nsInfo.sendToCC {
				chaincodeLogger.Debug("[%s]send state message %s", shortuuid(in.Uuid), in.Type.String())
				if err = handler.serialSend(in); err != nil {
					err = fmt.Errorf("Error sending %s: %s", in.Type.String(), err)
					return
				}
			}
		}
	}()
	<-waitc
	return err
}

// -- init stub ---
func (stub *ChaincodeStub) init(uuid string, secContext *pb.ChaincodeSecurityContext) {
	stub.UUID = uuid
	stub.securityContext = secContext
}

// --------- Security functions ----------
//CHAINCODE SEC INTERFACE FUNCS TOBE IMPLEMENTED BY ANGELO

// ------------- Call Chaincode functions ---------------

// InvokeChaincode locally calls the specified chaincode `Invoke` using the
// same transaction context; that is, chaincode calling chaincode doesn't
// create a new transaction message.
func (stub *ChaincodeStub) InvokeChaincode(chaincodeName string, function string, args []string) ([]byte, error) {
	return handler.handleInvokeChaincode(chaincodeName, function, args, stub.UUID)
}

// QueryChaincode locally calls the specified chaincode `Query` using the
// same transaction context; that is, chaincode calling chaincode doesn't
// create a new transaction message.
func (stub *ChaincodeStub) QueryChaincode(chaincodeName string, function string, args []string) ([]byte, error) {
	return handler.handleQueryChaincode(chaincodeName, function, args, stub.UUID)
}

// --------- State functions ----------

// GetState returns the byte array value specified by the `key`.
func (stub *ChaincodeStub) GetState(key string) ([]byte, error) {
	return handler.handleGetState(key, stub.UUID)
}

// PutState writes the specified `value` and `key` into the ledger.
func (stub *ChaincodeStub) PutState(key string, value []byte) error {
	return handler.handlePutState(key, value, stub.UUID)
}

// DelState removes the specified `key` and its value from the ledger.
func (stub *ChaincodeStub) DelState(key string) error {
	return handler.handleDelState(key, stub.UUID)
}

<<<<<<< HEAD
//ReadCertAttribute is used to read an specific attribute from the transaction certificate, *attributeName* is passed as input parameter to this function.
// Example:
//  attrValue,error:=stub.ReadCertAttribute("position")
func (stub *ChaincodeStub) ReadCertAttribute(attributeName string) ([]byte, error) {
	abacHandler, err := ac.NewABACHandlerImpl(stub)
	if err != nil {
		return nil, err
	}
	return abacHandler.GetValue(attributeName)
}

//VerifyAttribute is used to verify if the transaction certificate has an attribute with name *attributeName* and value *attributeValue* which are the input parameters received by this function.
//Example:
//    containsAttr, error := stub.VerifyAttribute("position", "Software Engineer")
func (stub *ChaincodeStub) VerifyAttribute(attributeName string, attributeValue []byte) (bool, error) {
	abacHandler, err := ac.NewABACHandlerImpl(stub)
	if err != nil {
		return false, err
	}
	return abacHandler.VerifyAttribute(attributeName, attributeValue)
}

//VerifyAttributes does the same as VerifyAttribute but it checks for a list of attributes and their respective values instead of a single attribute/value pair
// Example:
//    containsAttrs, error:= stub.VerifyAttributes(&ac.Attribute{"position",  "Software Engineer"}, &ac.Attribute{"company", "ACompany"})
func (stub *ChaincodeStub) VerifyAttributes(attrs ...*ac.Attribute) (bool, error) {
	abacHandler, err := ac.NewABACHandlerImpl(stub)
	if err != nil {
		return false, err
	}
	return abacHandler.VerifyAttributes(attrs...)
}

// StateRangeQueryIterator allows a chaincode to iterate over a range of
// key/value pairs in the state.
type StateRangeQueryIterator struct {
	handler    *Handler
	uuid       string
	response   *pb.RangeQueryStateResponse
	currentLoc int
}

// RangeQueryState function can be invoked by a chaincode to query of a range
// of keys in the state. Assuming the startKey and endKey are in lexical order,
// an iterator will be returned that can be used to iterate over all keys
// between the startKey and endKey, inclusive. The order in which keys are
// returned by the iterator is random.
func (stub *ChaincodeStub) RangeQueryState(startKey, endKey string) (*StateRangeQueryIterator, error) {
	response, err := handler.handleRangeQueryState(startKey, endKey, stub.UUID)
	if err != nil {
		return nil, err
	}
	return &StateRangeQueryIterator{handler, stub.UUID, response, 0}, nil
}

// HasNext returns true if the range query iterator contains additional keys
// and values.
func (iter *StateRangeQueryIterator) HasNext() bool {
	if iter.currentLoc < len(iter.response.KeysAndValues) || iter.response.HasMore {
		return true
	}
	return false
}

// Next returns the next key and value in the range query iterator.
func (iter *StateRangeQueryIterator) Next() (string, []byte, error) {
	if iter.currentLoc < len(iter.response.KeysAndValues) {
		keyValue := iter.response.KeysAndValues[iter.currentLoc]
		iter.currentLoc++
		return keyValue.Key, keyValue.Value, nil
	} else if !iter.response.HasMore {
		return "", nil, errors.New("No such key")
	} else {
		response, err := iter.handler.handleRangeQueryStateNext(iter.response.ID, iter.uuid)

		if err != nil {
			return "", nil, err
		}

		iter.currentLoc = 0
		iter.response = response
		keyValue := iter.response.KeysAndValues[iter.currentLoc]
		iter.currentLoc++
		return keyValue.Key, keyValue.Value, nil

	}
}

// Close closes the range query iterator. This should be called when done
// reading from the iterator to free up resources.
func (iter *StateRangeQueryIterator) Close() error {
	_, err := iter.handler.handleRangeQueryStateClose(iter.response.ID, iter.uuid)
	return err
}

// TABLE FUNCTIONALITY
// TODO More comments here with documentation

// Table Errors
var (
	// ErrTableNotFound if the specified table cannot be found
	ErrTableNotFound = errors.New("chaincode: Table not found")
)

// CreateTable creates a new table given the table name and column definitions
func (stub *ChaincodeStub) CreateTable(name string, columnDefinitions []*ColumnDefinition) error {

	_, err := stub.getTable(name)
	if err == nil {
		return fmt.Errorf("CreateTable operation failed. Table %s already exists.", name)
	}
	if err != ErrTableNotFound {
		return fmt.Errorf("CreateTable operation failed. %s", err)
	}

	if columnDefinitions == nil || len(columnDefinitions) == 0 {
		return errors.New("Invalid column definitions. Tables must contain at least one column.")
	}

	hasKey := false
	nameMap := make(map[string]bool)
	for i, definition := range columnDefinitions {

		// Check name
		if definition == nil {
			return fmt.Errorf("Column definition %d is invalid. Definition must not be nil.", i)
		}
		if len(definition.Name) == 0 {
			return fmt.Errorf("Column definition %d is invalid. Name must be 1 or more characters.", i)
		}
		if _, exists := nameMap[definition.Name]; exists {
			return fmt.Errorf("Invalid table. Table contains duplicate column name '%s'.", definition.Name)
		}
		nameMap[definition.Name] = true

		// Check type
		switch definition.Type {
		case ColumnDefinition_STRING:
		case ColumnDefinition_INT32:
		case ColumnDefinition_INT64:
		case ColumnDefinition_UINT32:
		case ColumnDefinition_UINT64:
		case ColumnDefinition_BYTES:
		case ColumnDefinition_BOOL:
		default:
			return fmt.Errorf("Column definition %s does not have a valid type.", definition.Name)
		}

		if definition.Key {
			hasKey = true
		}
	}

	if !hasKey {
		return errors.New("Inavlid table. One or more columns must be a key.")
	}

	table := &Table{name, columnDefinitions}
	tableBytes, err := proto.Marshal(table)
	if err != nil {
		return fmt.Errorf("Error marshalling table: %s", err)
	}
	tableNameKey, err := getTableNameKey(name)
	if err != nil {
		return fmt.Errorf("Error creating table key: %s", err)
	}
	err = stub.PutState(tableNameKey, tableBytes)
	if err != nil {
		return fmt.Errorf("Error inserting table in state: %s", err)
	}
	return nil
}

// GetTable returns the table for the specified table name or ErrTableNotFound
// if the table does not exist.
func (stub *ChaincodeStub) GetTable(tableName string) (*Table, error) {
	return stub.getTable(tableName)
}

// DeleteTable deletes an entire table and all associated rows.
func (stub *ChaincodeStub) DeleteTable(tableName string) error {
	tableNameKey, err := getTableNameKey(tableName)
	if err != nil {
		return err
	}

	// Delete rows
	iter, err := stub.RangeQueryState(tableNameKey+"1", tableNameKey+":")
	if err != nil {
		return fmt.Errorf("Error deleting table: %s", err)
	}
	defer iter.Close()
	for iter.HasNext() {
		key, _, err := iter.Next()
		if err != nil {
			return fmt.Errorf("Error deleting table: %s", err)
		}
		err = stub.DelState(key)
		if err != nil {
			return fmt.Errorf("Error deleting table: %s", err)
		}
	}

	return stub.DelState(tableNameKey)
}

// InsertRow inserts a new row into the specified table.
// Returns -
// true and no error if the row is successfully inserted.
// false and no error if a row already exists for the given key.
// false and a TableNotFoundError if the specified table name does not exist.
// false and an error if there is an unexpected error condition.
func (stub *ChaincodeStub) InsertRow(tableName string, row Row) (bool, error) {
	return stub.insertRowInternal(tableName, row, false)
}

// ReplaceRow updates the row in the specified table.
// Returns -
// true and no error if the row is successfully updated.
// false and no error if a row does not exist the given key.
// flase and a TableNotFoundError if the specified table name does not exist.
// false and an error if there is an unexpected error condition.
func (stub *ChaincodeStub) ReplaceRow(tableName string, row Row) (bool, error) {
	return stub.insertRowInternal(tableName, row, true)
}

// GetRow fetches a row from the specified table for the given key.
func (stub *ChaincodeStub) GetRow(tableName string, key []Column) (Row, error) {

	var row Row

	keyString, err := buildKeyString(tableName, key)
	if err != nil {
		return row, err
	}

	rowBytes, err := stub.GetState(keyString)
	if err != nil {
		return row, fmt.Errorf("Error fetching row from DB: %s", err)
	}

	err = proto.Unmarshal(rowBytes, &row)
	if err != nil {
		return row, fmt.Errorf("Error unmarshalling row: %s", err)
	}

	return row, nil

}

// GetRows returns multiple rows based on a partial key. For example, given table
// | A | B | C | D |
// where A, C and D are keys, GetRows can be called with [A, C] to return
// all rows that have A, C and any value for D as their key. GetRows could
// also be called with A only to return all rows that have A and any value
// for C and D as their key.
func (stub *ChaincodeStub) GetRows(tableName string, key []Column) (<-chan Row, error) {

	keyString, err := buildKeyString(tableName, key)
	if err != nil {
		return nil, err
	}

	table, err := stub.getTable(tableName)
	if err != nil {
		return nil, err
	}

	// Need to check for special case where table has a single column
	if len(table.GetColumnDefinitions()) < 2 && len(key) > 0 {

		row, err := stub.GetRow(tableName, key)
		if err != nil {
			return nil, err
		}
		rows := make(chan Row)
		go func() {
			rows <- row
			close(rows)
		}()
		return rows, nil
	}

	iter, err := stub.RangeQueryState(keyString+"1", keyString+":")
	if err != nil {
		return nil, fmt.Errorf("Error fetching rows: %s", err)
	}
	defer iter.Close()

	rows := make(chan Row)

	go func() {
		for iter.HasNext() {
			_, rowBytes, err := iter.Next()
			if err != nil {
				close(rows)
			}

			var row Row
			err = proto.Unmarshal(rowBytes, &row)
			if err != nil {
				close(rows)
			}

			rows <- row

		}
		close(rows)
	}()

	return rows, nil

}

// DeleteRow deletes the row for the given key from the specified table.
func (stub *ChaincodeStub) DeleteRow(tableName string, key []Column) error {

	keyString, err := buildKeyString(tableName, key)
	if err != nil {
		return err
	}

	err = stub.DelState(keyString)
	if err != nil {
		return fmt.Errorf("DeleteRow operation error. Error deleting row: %s", err)
	}

	return nil
}

// VerifySignature verifies the transaction signature and returns `true` if
// correct and `false` otherwise
func (stub *ChaincodeStub) VerifySignature(certificate, signature, message []byte) (bool, error) {
	// Instantiate a new SignatureVerifier
	sv := ecdsa.NewX509ECDSASignatureVerifier()

	// Verify the signature
	return sv.Verify(certificate, signature, message)
}

// GetCallerCertificate returns caller certificate
func (stub *ChaincodeStub) GetCallerCertificate() ([]byte, error) {
	return stub.securityContext.CallerCert, nil
}

// GetCallerMetadata returns caller metadata
func (stub *ChaincodeStub) GetCallerMetadata() ([]byte, error) {
	return stub.securityContext.Metadata, nil
}

// GetBinding returns the transaction binding
func (stub *ChaincodeStub) GetBinding() ([]byte, error) {
	return stub.securityContext.Binding, nil
}

// GetPayload returns transaction payload, which is a `ChaincodeSpec` defined
// in fabric/protos/chaincode.proto
func (stub *ChaincodeStub) GetPayload() ([]byte, error) {
	return stub.securityContext.Payload, nil
}

// GetTxTimestamp returns transaction created timestamp, which is currently
// taken from the peer receiving the transaction. Note that this timestamp
// may not be the same with the other peers' time.
func (stub *ChaincodeStub) GetTxTimestamp() (*gp.Timestamp, error) {
	return stub.securityContext.TxTimestamp, nil
}

func (stub *ChaincodeStub) getTable(tableName string) (*Table, error) {

	tableName, err := getTableNameKey(tableName)
	if err != nil {
		return nil, err
	}

	tableBytes, err := stub.GetState(tableName)
	if tableBytes == nil {
		return nil, ErrTableNotFound
	}
	if err != nil {
		return nil, fmt.Errorf("Error fetching table: %s", err)
	}
	table := &Table{}
	err = proto.Unmarshal(tableBytes, table)
	if err != nil {
		return nil, fmt.Errorf("Error unmarshalling table: %s", err)
	}

	return table, nil
}

func validateTableName(name string) error {
	if len(name) == 0 {
		return errors.New("Inavlid table name. Table name must be 1 or more characters.")
	}

	return nil
}

func getTableNameKey(name string) (string, error) {
	err := validateTableName(name)
	if err != nil {
		return "", err
	}

	return strconv.Itoa(len(name)) + name, nil
}

func buildKeyString(tableName string, keys []Column) (string, error) {

	var keyBuffer bytes.Buffer

	tableNameKey, err := getTableNameKey(tableName)
	if err != nil {
		return "", err
	}

	keyBuffer.WriteString(tableNameKey)

	for _, key := range keys {

		var keyString string
		switch key.Value.(type) {
		case *Column_String_:
			keyString = key.GetString_()
		case *Column_Int32:
			// b := make([]byte, 4)
			// binary.LittleEndian.PutUint32(b, uint32(key.GetInt32()))
			// keyBuffer.Write(b)
			keyString = strconv.FormatInt(int64(key.GetInt32()), 10)
		case *Column_Int64:
			keyString = strconv.FormatInt(key.GetInt64(), 10)
		case *Column_Uint32:
			keyString = strconv.FormatUint(uint64(key.GetInt32()), 10)
		case *Column_Uint64:
			keyString = strconv.FormatUint(key.GetUint64(), 10)
		case *Column_Bytes:
			keyString = string(key.GetBytes())
		case *Column_Bool:
			keyString = strconv.FormatBool(key.GetBool())
		}

		keyBuffer.WriteString(strconv.Itoa(len(keyString)))
		keyBuffer.WriteString(keyString)
	}

	return keyBuffer.String(), nil
}

func getKeyAndVerifyRow(table Table, row Row) ([]Column, error) {

	var keys []Column

	if row.Columns == nil || len(row.Columns) != len(table.ColumnDefinitions) {
		return keys, fmt.Errorf("Table '%s' defines %d columns, but row has %d columns.",
			table.Name, len(table.ColumnDefinitions), len(row.Columns))
	}

	for i, column := range row.Columns {

		// Check types
		var expectedType bool
		switch column.Value.(type) {
		case *Column_String_:
			expectedType = table.ColumnDefinitions[i].Type == ColumnDefinition_STRING
		case *Column_Int32:
			expectedType = table.ColumnDefinitions[i].Type == ColumnDefinition_INT32
		case *Column_Int64:
			expectedType = table.ColumnDefinitions[i].Type == ColumnDefinition_INT64
		case *Column_Uint32:
			expectedType = table.ColumnDefinitions[i].Type == ColumnDefinition_UINT32
		case *Column_Uint64:
			expectedType = table.ColumnDefinitions[i].Type == ColumnDefinition_UINT64
		case *Column_Bytes:
			expectedType = table.ColumnDefinitions[i].Type == ColumnDefinition_BYTES
		case *Column_Bool:
			expectedType = table.ColumnDefinitions[i].Type == ColumnDefinition_BOOL
		default:
			expectedType = false
		}
		if !expectedType {
			return keys, fmt.Errorf("The type for table '%s', column '%s' is '%s', but the column in the row does not match.",
				table.Name, table.ColumnDefinitions[i].Name, table.ColumnDefinitions[i].Type)
		}

		if table.ColumnDefinitions[i].Key {
			keys = append(keys, *column)
		}

	}

	return keys, nil
}

func (stub *ChaincodeStub) isRowPrsent(tableName string, key []Column) (bool, error) {
	keyString, err := buildKeyString(tableName, key)
	if err != nil {
		return false, err
	}
	rowBytes, err := stub.GetState(keyString)
	if err != nil {
		return false, fmt.Errorf("Error fetching row for key %s: %s", keyString, err)
	}
	if rowBytes != nil {
		return true, nil
	}
	return false, nil
}

// insertRowInternal inserts a new row into the specified table.
// Returns -
// true and no error if the row is successfully inserted.
// false and no error if a row already exists for the given key.
// flase and a TableNotFoundError if the specified table name does not exist.
// false and an error if there is an unexpected error condition.
func (stub *ChaincodeStub) insertRowInternal(tableName string, row Row, update bool) (bool, error) {

	table, err := stub.getTable(tableName)
	if err != nil {
		return false, err
	}

	key, err := getKeyAndVerifyRow(*table, row)
	if err != nil {
		return false, err
	}

	present, err := stub.isRowPrsent(tableName, key)
	if err != nil {
		return false, err
	}
	if (present && !update) || (!present && update) {
		return false, nil
	}

	rowBytes, err := proto.Marshal(&row)
	if err != nil {
		return false, fmt.Errorf("Error marshalling row: %s", err)
	}

	keyString, err := buildKeyString(tableName, key)
	if err != nil {
		return false, err
	}
	err = stub.PutState(keyString, rowBytes)
	if err != nil {
		return false, fmt.Errorf("Error inserting row in table %s: %s", tableName, err)
	}

	return true, nil
}

// ------------- Logging Control and Chaincode Loggers ---------------

// These facilities allow a Go language chaincode to control the logging level
// of its shim and to create its own consistent logging objects, without any
// knowledge of the underlying implementation or any other package
// requirements.

// LoggingLevel is an enumerated type of severity levels that control
// chaincode logging.
type LoggingLevel logging.Level

// These constants comprise the LoggingLevel enumeration
const (
	LogDebug    = LoggingLevel(logging.DEBUG)
	LogInfo     = LoggingLevel(logging.INFO)
	LogNotice   = LoggingLevel(logging.NOTICE)
	LogWarning  = LoggingLevel(logging.WARNING)
	LogError    = LoggingLevel(logging.ERROR)
	LogCritical = LoggingLevel(logging.CRITICAL)
)

var shimLoggingLevel = LogDebug // Necessary for correct initialization; See Start()

// SetLoggingLevel allows a Go language chaincode to set the logging level of
// its shim.
func SetLoggingLevel(level LoggingLevel) {
	shimLoggingLevel = level
	logging.SetLevel(logging.Level(level), "shim")
}

// LogLevel converts a case-insensitive string chosen from CRITICAL, ERROR,
// WARNING, NOTICE, INFO or DEBUG into an element of the LoggingLevel
// type. In the event of errors the level returned is LogError.
func LogLevel(levelString string) (LoggingLevel, error) {
	l, err := logging.LogLevel(levelString)
	level := LoggingLevel(l)
	if err != nil {
		level = LogError
	}
	return level, err
}

// ------------- Chaincode Loggers ---------------

// ChaincodeLogger is an abstraction of a logging object for use by
// chaincodes. These objects are created by the NewLogger API.
type ChaincodeLogger struct {
	logger *logging.Logger
}

// NewLogger allows a Go language chaincode to create one or more logging
// objects whose logs will be consistent with, and interleaved with, logs
// created by the shim interface. The logs created by this object can be
// distinguished from shim logs by the name provided, which will aoppear in the
// logs.
func NewLogger(name string) *ChaincodeLogger {
	return &ChaincodeLogger{logging.MustGetLogger(name)}
}

// SetLevel sets the logging level for a chaincode logger. Note that currently
// the levels are actually controlled by the name given when the logger is
// created, so loggers should be given unique names other than "shim".
func (c *ChaincodeLogger) SetLevel(level LoggingLevel) {
	logging.SetLevel(logging.Level(level), c.logger.Module)
}

// IsEnabledFor returns true if the logger is enabled to creates logs at the
// given logging level.
func (c *ChaincodeLogger) IsEnabledFor(level LoggingLevel) bool {
	return c.logger.IsEnabledFor(logging.Level(level))
}

// Note: We're only creating the 'f' forms of the logging functions here for
// consistency with Go language conventions around formatted I/O routines, and
// to avoid confusion with the conventions used in the core code. It is
// possible that some day the core code will also change from using
// logger.Debug() to logger.Debugf() etc., and we want to protect chaincode
// writers from that hiccup if it occurs.

// Debugf logs will only appear if the ChaincodeLogger LoggingLevel is set to
// LogDebug.
func (c *ChaincodeLogger) Debugf(format string, args ...interface{}) {
	c.logger.Debug(format, args...)
}

// Infof logs will appear if the ChaincodeLogger LoggingLevel is set to
// LogInfo or LogDebug.
func (c *ChaincodeLogger) Infof(format string, args ...interface{}) {
	c.logger.Info(format, args...)
}

// Noticef logs will appear if the ChaincodeLogger LoggingLevel is set to
// LogNotice, LogInfo or LogDebug.
func (c *ChaincodeLogger) Noticef(format string, args ...interface{}) {
	c.logger.Notice(format, args...)
}

// Warningf logs will appear if the ChaincodeLogger LoggingLevel is set to
// LogWarning, LogNotice, LogInfo or LogDebug.
func (c *ChaincodeLogger) Warningf(format string, args ...interface{}) {
	c.logger.Warning(format, args...)
}

// Errorf logs will appear if the ChaincodeLogger LoggingLevel is set to
// LogError, LogWarning, LogNotice, LogInfo or LogDebug.
func (c *ChaincodeLogger) Errorf(format string, args ...interface{}) {
	c.logger.Error(format, args...)
}

// Criticalf logs always appear; They can not be disabled.
func (c *ChaincodeLogger) Criticalf(format string, args ...interface{}) {
	c.logger.Critical(format, args...)
}<|MERGE_RESOLUTION|>--- conflicted
+++ resolved
@@ -31,7 +31,7 @@
 	gp "google/protobuf"
 
 	"github.com/golang/protobuf/proto"
-	"github.com/hyperledger/fabric/core/chaincode/shim/crypto/ac"
+	"github.com/hyperledger/fabric/core/chaincode/shim/crypto/attr"
 	"github.com/hyperledger/fabric/core/chaincode/shim/crypto/ecdsa"
 	"github.com/hyperledger/fabric/core/comm"
 	pb "github.com/hyperledger/fabric/protos"
@@ -39,7 +39,6 @@
 	"github.com/spf13/viper"
 	"golang.org/x/net/context"
 	"google.golang.org/grpc"
-	"github.com/hyperledger/fabric/core/crypto/primitives"
 )
 
 // Logger for the shim package.
@@ -279,38 +278,37 @@
 	return handler.handleDelState(key, stub.UUID)
 }
 
-<<<<<<< HEAD
 //ReadCertAttribute is used to read an specific attribute from the transaction certificate, *attributeName* is passed as input parameter to this function.
 // Example:
 //  attrValue,error:=stub.ReadCertAttribute("position")
 func (stub *ChaincodeStub) ReadCertAttribute(attributeName string) ([]byte, error) {
-	abacHandler, err := ac.NewABACHandlerImpl(stub)
+	attributesHandler, err := attr.NewAttributesHandlerImpl(stub)
 	if err != nil {
 		return nil, err
 	}
-	return abacHandler.GetValue(attributeName)
+	return attributesHandler.GetValue(attributeName)
 }
 
 //VerifyAttribute is used to verify if the transaction certificate has an attribute with name *attributeName* and value *attributeValue* which are the input parameters received by this function.
 //Example:
 //    containsAttr, error := stub.VerifyAttribute("position", "Software Engineer")
 func (stub *ChaincodeStub) VerifyAttribute(attributeName string, attributeValue []byte) (bool, error) {
-	abacHandler, err := ac.NewABACHandlerImpl(stub)
+	attributesHandler, err := attr.NewAttributesHandlerImpl(stub)
 	if err != nil {
 		return false, err
 	}
-	return abacHandler.VerifyAttribute(attributeName, attributeValue)
+	return attributesHandler.VerifyAttribute(attributeName, attributeValue)
 }
 
 //VerifyAttributes does the same as VerifyAttribute but it checks for a list of attributes and their respective values instead of a single attribute/value pair
 // Example:
-//    containsAttrs, error:= stub.VerifyAttributes(&ac.Attribute{"position",  "Software Engineer"}, &ac.Attribute{"company", "ACompany"})
-func (stub *ChaincodeStub) VerifyAttributes(attrs ...*ac.Attribute) (bool, error) {
-	abacHandler, err := ac.NewABACHandlerImpl(stub)
+//    containsAttrs, error:= stub.VerifyAttributes(&attr.Attribute{"position",  "Software Engineer"}, &attr.Attribute{"company", "ACompany"})
+func (stub *ChaincodeStub) VerifyAttributes(attrs ...*attr.Attribute) (bool, error) {
+	attributesHandler, err := attr.NewAttributesHandlerImpl(stub)
 	if err != nil {
 		return false, err
 	}
-	return abacHandler.VerifyAttributes(attrs...)
+	return attributesHandler.VerifyAttributes(attrs...)
 }
 
 // StateRangeQueryIterator allows a chaincode to iterate over a range of
