--- conflicted
+++ resolved
@@ -30,10 +30,7 @@
 	"strings"
 	"time"
 
-<<<<<<< HEAD
 	"golang.org/x/net/context"
-=======
->>>>>>> 8b6eb2ff
 	"github.com/golang/protobuf/proto"
 	"github.com/hyperledger/fabric/core/chaincode/shim/crypto/ecdsa"
 	"github.com/hyperledger/fabric/core/crypto/utils"
@@ -307,69 +304,12 @@
 	return handler.handleDelState(key, stub.UUID)
 }
 
-<<<<<<< HEAD
-// Read the attribute with name 'attributeName' from CallerCert.
-=======
-func (stub *ChaincodeStub) parseHeader(header string) (map[string]int, error) {
-	tokens := strings.Split(header, "#")
-	answer := make(map[string]int)
-
-	for _, token := range tokens {
-		pair := strings.Split(token, "->")
-
-		if len(pair) == 2 {
-			key := pair[0]
-			valueStr := pair[1]
-			value, err := strconv.Atoi(valueStr)
-			if err != nil {
-				return nil, err
-			}
-			answer[key] = value
-		}
-	}
-
-	return answer, nil
-
-}
-
-// CertAttributes returns all the attributes stored in the transaction tCert.
-func (stub *ChaincodeStub) CertAttributes() ([]string, error) {
-	tcertder := stub.securityContext.CallerCert
-	tcert, err := utils.DERToX509Certificate(tcertder)
-	if err != nil {
-		return nil, err
-	}
-
-	var headerRaw []byte
-	if headerRaw, err = utils.GetCriticalExtension(tcert, utils.TCertAttributesHeaders); err != nil {
-		return nil, err
-	}
-
-	headerStr := string(headerRaw)
-	var header map[string]int
-	header, err = stub.parseHeader(headerStr)
-
-	if err != nil {
-		return nil, err
-	}
-
-	attributes := make([]string, len(header))
-	count := 0
-	for k := range header {
-		attributes[count] = k
-		count++
-	}
-	return attributes, nil
-}
-
 // ReadCertAttribute returns the value specified by `attributeName` from the transaction tCert.
->>>>>>> 8b6eb2ff
 func (stub *ChaincodeStub) ReadCertAttribute(attributeName string) ([]byte, error) {
 	abacHandler, err := ac.NewABACHandlerImpl(stub)
 	if err != nil {
 		return nil, err
 	}
-<<<<<<< HEAD
 	return abacHandler.GetValue(attributeName)
 }
 
@@ -378,31 +318,10 @@
 	abacHandler, err := ac.NewABACHandlerImpl(stub)
 	if err != nil {
 		return false, err
-=======
-
-	var headerRaw []byte
-	if headerRaw, err = utils.GetCriticalExtension(tcert, utils.TCertAttributesHeaders); err != nil {
-		return nil, err
-	}
-
-	headerStr := string(headerRaw)
-	var header map[string]int
-	header, err = stub.parseHeader(headerStr)
-
-	if err != nil {
-		return nil, err
-	}
-
-	position := header[attributeName]
-
-	if position == 0 {
-		return nil, errors.New("Failed attribute doesn't exists in the TCert.")
->>>>>>> 8b6eb2ff
 	}
 	return abacHandler.VerifyAttribute(attributeName, attributeValue)
 }
 
-<<<<<<< HEAD
 //Verifies all the attributes included in attrs.
 func (stub *ChaincodeStub) VerifyAttributes(attrs...*ac.Attribute)  (bool, error) {
 	abacHandler, err := ac.NewABACHandlerImpl(stub)
@@ -410,17 +329,7 @@
 		return false, err
 	}
 	return abacHandler.VerifyAttributes(attrs...)
-=======
-	oid := asn1.ObjectIdentifier{1, 2, 3, 4, 5, 6, 9 + position}
-
-	var value []byte
-	if value, err = utils.GetCriticalExtension(tcert, oid); err != nil {
-		return nil, err
-	}
-	return value, nil
->>>>>>> 8b6eb2ff
-}
-
+}
 
 // StateRangeQueryIterator allows a chaincode to iterate over a range of
 // key/value pairs in the state.
