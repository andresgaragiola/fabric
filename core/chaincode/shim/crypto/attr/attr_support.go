--- conflicted
+++ resolved
@@ -178,10 +178,7 @@
 		if attributesHandler.keys[attributeName] == nil {
 			return nil, errors.New("Cannot find decryption key for attribute")
 		}
-<<<<<<< HEAD
-
-=======
->>>>>>> b7692d7f
+
 		value, err = attributes.DecryptAttributeValue(attributesHandler.keys[attributeName], value)
 		if err != nil {
 			return nil, errors.New("Error decrypting value '" + err.Error() + "'")
