/*
Copyright IBM Corp. 2016 All Rights Reserved.

Licensed under the Apache License, Version 2.0 (the "License");
you may not use this file except in compliance with the License.
You may obtain a copy of the License at

		 http://www.apache.org/licenses/LICENSE-2.0

Unless required by applicable law or agreed to in writing, software
distributed under the License is distributed on an "AS IS" BASIS,
WITHOUT WARRANTIES OR CONDITIONS OF ANY KIND, either express or implied.
See the License for the specific language governing permissions and
limitations under the License.
*/

package chaincode

import (
	"fmt"
	"io/ioutil"
	"net"
	"os"
	"strconv"
	"strings"
	"sync"
	"testing"
	"time"

	"path/filepath"

	"github.com/hyperledger/fabric/core/container"
	"github.com/hyperledger/fabric/core/container/ccintf"
	"github.com/hyperledger/fabric/core/crypto"
	"github.com/hyperledger/fabric/core/ledger"
	"github.com/hyperledger/fabric/core/system_chaincode"
	"github.com/hyperledger/fabric/core/util"
	"github.com/hyperledger/fabric/membersrvc/ca"
	pb "github.com/hyperledger/fabric/protos"
	"github.com/spf13/viper"
	"golang.org/x/net/context"
	"google.golang.org/grpc"
	"google.golang.org/grpc/credentials"
	"google.golang.org/grpc/grpclog"
)

func getNowMillis() int64 {
	nanos := time.Now().UnixNano()
	return nanos / 1000000
}

//initialize memberservices and startup
func initMemSrvc() (net.Listener, error) {
	//start clean
	finitMemSrvc(nil)

	ca.LogInit(ioutil.Discard, os.Stdout, os.Stdout, os.Stderr, os.Stdout)

	eca := ca.NewECA()
	tca := ca.NewTCA(eca)
	tlsca := ca.NewTLSCA(eca)

	sockp, err := net.Listen("tcp", viper.GetString("server.port"))
	if err != nil {
		return nil, err
	}

	var opts []grpc.ServerOption
	server := grpc.NewServer(opts...)

	eca.Start(server)
	tca.Start(server)
	tlsca.Start(server)

	go server.Serve(sockp)

	return sockp, nil
}

//cleanup memberservice debris
func finitMemSrvc(lis net.Listener) {
	closeListenerAndSleep(lis)
	os.RemoveAll(filepath.Join(os.TempDir(), "ca"))
}

//initialize peer and start up. If security==enabled, login as vp
func initPeer() (net.Listener, error) {
	//start clean
	finitPeer(nil)
	var opts []grpc.ServerOption
	if viper.GetBool("peer.tls.enabled") {
		creds, err := credentials.NewServerTLSFromFile(viper.GetString("peer.tls.cert.file"), viper.GetString("peer.tls.key.file"))
		if err != nil {
			return nil, fmt.Errorf("Failed to generate credentials %v", err)
		}
		opts = []grpc.ServerOption{grpc.Creds(creds)}
	}
	grpcServer := grpc.NewServer(opts...)

	peerAddress := viper.GetString("peer.address")
	lis, err := net.Listen("tcp", peerAddress)
	if err != nil {
		return nil, fmt.Errorf("Error starting peer listener %s", err)
	}

	getPeerEndpoint := func() (*pb.PeerEndpoint, error) {
		return &pb.PeerEndpoint{ID: &pb.PeerID{Name: "testpeer"}, Address: peerAddress}, nil
	}

	// Install security object for peer
	var secHelper crypto.Peer
	if viper.GetBool("security.enabled") {
		enrollID := viper.GetString("security.enrollID")
		enrollSecret := viper.GetString("security.enrollSecret")
		if err = crypto.RegisterValidator(enrollID, nil, enrollID, enrollSecret); nil != err {
			return nil, err
		}
		secHelper, err = crypto.InitValidator(enrollID, nil)
		if nil != err {
			return nil, err
		}
	}

	ccStartupTimeout := time.Duration(chaincodeStartupTimeoutDefault) * time.Millisecond
	pb.RegisterChaincodeSupportServer(grpcServer, NewChaincodeSupport(DefaultChain, getPeerEndpoint, false, ccStartupTimeout, secHelper))

	go grpcServer.Serve(lis)

	return lis, nil
}

func finitPeer(lis net.Listener) {
	closeListenerAndSleep(lis)
	os.RemoveAll(filepath.Join(os.TempDir(), "hyperledger"))
}

// Build a chaincode.
func getDeploymentSpec(context context.Context, spec *pb.ChaincodeSpec) (*pb.ChaincodeDeploymentSpec, error) {
	fmt.Printf("getting deployment spec for chaincode spec: %v\n", spec)
	codePackageBytes, err := container.GetChaincodePackageBytes(spec)
	if err != nil {
		return nil, err
	}
	chaincodeDeploymentSpec := &pb.ChaincodeDeploymentSpec{ChaincodeSpec: spec, CodePackage: codePackageBytes}
	return chaincodeDeploymentSpec, nil
}

func createDeployTransaction(dspec *pb.ChaincodeDeploymentSpec, uuid string) (*pb.Transaction, error) {
	var tx *pb.Transaction
	var err error
	var sec crypto.Client
	if dspec.ChaincodeSpec.SecureContext != "" {
		sec, err = crypto.InitClient(dspec.ChaincodeSpec.SecureContext, nil)
		defer crypto.CloseClient(sec)

		if nil != err {
			return nil, err
		}

		tx, err = sec.NewChaincodeDeployTransaction(dspec, uuid)
		if nil != err {
			return nil, err
		}
	} else {
		tx, err = pb.NewChaincodeDeployTransaction(dspec, uuid)
		if err != nil {
			return nil, fmt.Errorf("Error deploying chaincode: %s ", err)
		}
	}
	return tx, nil
}

func createTransaction(invokeTx bool, spec *pb.ChaincodeInvocationSpec, uuid string) (*pb.Transaction, error) {
	var tx *pb.Transaction
	var err error
	var sec crypto.Client
	if nil != sec {
		sec, err = crypto.InitClient(spec.ChaincodeSpec.SecureContext, nil)
		defer crypto.CloseClient(sec)
		if nil != err {
			return nil, err
		}
		if invokeTx {
			tx, err = sec.NewChaincodeExecute(spec, uuid)
		} else {
			tx, err = sec.NewChaincodeQuery(spec, uuid)
		}
		if nil != err {
			return nil, err
		}
	} else {
		var t pb.Transaction_Type
		if invokeTx {
			t = pb.Transaction_CHAINCODE_INVOKE
		} else {
			t = pb.Transaction_CHAINCODE_QUERY
		}
		tx, err = pb.NewChaincodeExecute(spec, uuid, t)
		if nil != err {
			return nil, err
		}
	}
	return tx, nil
}

// Deploy a chaincode - i.e., build and initialize.
func deploy(ctx context.Context, spec *pb.ChaincodeSpec) ([]byte, error) {
	// First build and get the deployment spec
	chaincodeDeploymentSpec, err := getDeploymentSpec(ctx, spec)
	if err != nil {
		return nil, err
	}

	tid := chaincodeDeploymentSpec.ChaincodeSpec.ChaincodeID.Name

	// Now create the Transactions message and send to Peer.
	transaction, err := createDeployTransaction(chaincodeDeploymentSpec, tid)
	if err != nil {
		return nil, fmt.Errorf("Error deploying chaincode: %s ", err)
	}

	ledger, err := ledger.GetLedger()
	if err != nil {
		return nil, fmt.Errorf("Failed to get handle to ledger: %s ", err)
	}
	ledger.BeginTxBatch("1")
	b, _, err := Execute(ctx, GetChain(DefaultChain), transaction)
	if err != nil {
		return nil, fmt.Errorf("Error deploying chaincode: %s", err)
	}
	ledger.CommitTxBatch("1", []*pb.Transaction{transaction}, nil, nil)

	return b, err
}

func deploy2(ctx context.Context, chaincodeDeploymentSpec *pb.ChaincodeDeploymentSpec) ([]byte, error) {
	tid := chaincodeDeploymentSpec.ChaincodeSpec.ChaincodeID.Name

	// Now create the Transactions message and send to Peer.
	transaction, err := createDeployTransaction(chaincodeDeploymentSpec, tid)
	if err != nil {
		return nil, fmt.Errorf("Error deploying chaincode: %s ", err)
	}

	ledger, err := ledger.GetLedger()
	ledger.BeginTxBatch("1")
	b, _, err := Execute(ctx, GetChain(DefaultChain), transaction)
	if err != nil {
		return nil, fmt.Errorf("Error deploying chaincode: %s", err)
	}
	ledger.CommitTxBatch("1", []*pb.Transaction{transaction}, nil, nil)

	return b, err
}

// Invoke or query a chaincode.
func invoke(ctx context.Context, spec *pb.ChaincodeSpec, typ pb.Transaction_Type) (*pb.ChaincodeEvent, string, []byte, error) {
	chaincodeInvocationSpec := &pb.ChaincodeInvocationSpec{ChaincodeSpec: spec}

	// Now create the Transactions message and send to Peer.
	uuid := util.GenerateUUID()

	var transaction *pb.Transaction
	var err error
	if typ == pb.Transaction_CHAINCODE_QUERY {
		transaction, err = createTransaction(false, chaincodeInvocationSpec, uuid)
	} else {
		transaction, err = createTransaction(true, chaincodeInvocationSpec, uuid)
	}
	if err != nil {
		return nil, uuid, nil, fmt.Errorf("Error invoking chaincode: %s ", err)
	}

	var retval []byte
	var execErr error
	var ccevt *pb.ChaincodeEvent
	if typ == pb.Transaction_CHAINCODE_QUERY {
		retval, ccevt, execErr = Execute(ctx, GetChain(DefaultChain), transaction)
	} else {
		ledger, _ := ledger.GetLedger()
		ledger.BeginTxBatch("1")
		retval, ccevt, execErr = Execute(ctx, GetChain(DefaultChain), transaction)
		if err != nil {
			return nil, uuid, nil, fmt.Errorf("Error invoking chaincode: %s ", err)
		}
		ledger.CommitTxBatch("1", []*pb.Transaction{transaction}, nil, nil)
	}

	return ccevt, uuid, retval, execErr
}

func closeListenerAndSleep(l net.Listener) {
	if l != nil {
		l.Close()
		time.Sleep(2 * time.Second)
	}
}

func executeDeployTransaction(t *testing.T, url string) {
	var opts []grpc.ServerOption
	if viper.GetBool("peer.tls.enabled") {
		creds, err := credentials.NewServerTLSFromFile(viper.GetString("peer.tls.cert.file"), viper.GetString("peer.tls.key.file"))
		if err != nil {
			grpclog.Fatalf("Failed to generate credentials %v", err)
		}
		opts = []grpc.ServerOption{grpc.Creds(creds)}
	}
	grpcServer := grpc.NewServer(opts...)
	viper.Set("peer.fileSystemPath", "/var/hyperledger/test/tmpdb")

	//lis, err := net.Listen("tcp", viper.GetString("peer.address"))

	//use a different address than what we usually use for "peer"
	//we override the peerAddress set in chaincode_support.go
	peerAddress := "0.0.0.0:40303"
	lis, err := net.Listen("tcp", peerAddress)
	if err != nil {
		t.Fail()
		t.Logf("Error starting peer listener %s", err)
		return
	}

	getPeerEndpoint := func() (*pb.PeerEndpoint, error) {
		return &pb.PeerEndpoint{ID: &pb.PeerID{Name: "testpeer"}, Address: peerAddress}, nil
	}

	ccStartupTimeout := time.Duration(chaincodeStartupTimeoutDefault) * time.Millisecond
	pb.RegisterChaincodeSupportServer(grpcServer, NewChaincodeSupport(DefaultChain, getPeerEndpoint, false, ccStartupTimeout, nil))

	go grpcServer.Serve(lis)

	var ctxt = context.Background()

	f := "init"
	args := []string{"a", "100", "b", "200"}
	spec := &pb.ChaincodeSpec{Type: 1, ChaincodeID: &pb.ChaincodeID{Path: url}, CtorMsg: &pb.ChaincodeInput{Function: f, Args: args}}
	_, err = deploy(ctxt, spec)
	chaincodeID := spec.ChaincodeID.Name
	if err != nil {
		GetChain(DefaultChain).Stop(ctxt, &pb.ChaincodeDeploymentSpec{ChaincodeSpec: spec})
		closeListenerAndSleep(lis)
		t.Fail()
		t.Logf("Error deploying <%s>: %s", chaincodeID, err)
		return
	}

	GetChain(DefaultChain).Stop(ctxt, &pb.ChaincodeDeploymentSpec{ChaincodeSpec: spec})
	closeListenerAndSleep(lis)
}

// Test deploy of a transaction
func TestExecuteDeployTransaction(t *testing.T) {
	executeDeployTransaction(t, "github.com/hyperledger/fabric/examples/chaincode/go/chaincode_example01")
}

// Test deploy of a transaction with a GOPATH with multiple elements
func TestGopathExecuteDeployTransaction(t *testing.T) {
	// add a trailing slash to GOPATH
	// and a couple of elements - it doesn't matter what they are
	os.Setenv("GOPATH", os.Getenv("GOPATH")+string(os.PathSeparator)+string(os.PathListSeparator)+"/tmp/foo"+string(os.PathListSeparator)+"/tmp/bar")
	fmt.Printf("set GOPATH to: \"%s\"\n", os.Getenv("GOPATH"))
	executeDeployTransaction(t, "github.com/hyperledger/fabric/examples/chaincode/go/chaincode_example01")
}

// Test deploy of a transaction with a chaincode over HTTP.
func TestHTTPExecuteDeployTransaction(t *testing.T) {
	// The chaincode used here cannot be from the fabric repo
	// itself or it won't be downloaded because it will be found
	// in GOPATH, which would defeat the test
	executeDeployTransaction(t, "http://github.com/hyperledger/fabric-test-resources/examples/chaincode/go/chaincode_example01")
}

// Check the correctness of the final state after transaction execution.
func checkFinalState(uuid string, chaincodeID string) error {
	// Check the state in the ledger
	ledgerObj, ledgerErr := ledger.GetLedger()
	if ledgerErr != nil {
		return fmt.Errorf("Error checking ledger for <%s>: %s", chaincodeID, ledgerErr)
	}

	// Invoke ledger to get state
	var Aval, Bval int
	resbytes, resErr := ledgerObj.GetState(chaincodeID, "a", false)
	if resErr != nil {
		return fmt.Errorf("Error retrieving state from ledger for <%s>: %s", chaincodeID, resErr)
	}
	fmt.Printf("Got string: %s\n", string(resbytes))
	Aval, resErr = strconv.Atoi(string(resbytes))
	if resErr != nil {
		return fmt.Errorf("Error retrieving state from ledger for <%s>: %s", chaincodeID, resErr)
	}
	if Aval != 90 {
		return fmt.Errorf("Incorrect result. Aval is wrong for <%s>", chaincodeID)
	}

	resbytes, resErr = ledgerObj.GetState(chaincodeID, "b", false)
	if resErr != nil {
		return fmt.Errorf("Error retrieving state from ledger for <%s>: %s", chaincodeID, resErr)
	}
	Bval, resErr = strconv.Atoi(string(resbytes))
	if resErr != nil {
		return fmt.Errorf("Error retrieving state from ledger for <%s>: %s", chaincodeID, resErr)
	}
	if Bval != 210 {
		return fmt.Errorf("Incorrect result. Bval is wrong for <%s>", chaincodeID)
	}

	// Success
	fmt.Printf("Aval = %d, Bval = %d\n", Aval, Bval)
	return nil
}

// Invoke chaincode_example02
func invokeExample02Transaction(ctxt context.Context, cID *pb.ChaincodeID, args []string, destroyImage bool) error {

	f := "init"
	argsDeploy := []string{"a", "100", "b", "200"}
	spec := &pb.ChaincodeSpec{Type: 1, ChaincodeID: cID, CtorMsg: &pb.ChaincodeInput{Function: f, Args: argsDeploy}}
	_, err := deploy(ctxt, spec)
	chaincodeID := spec.ChaincodeID.Name
	if err != nil {
		return fmt.Errorf("Error deploying <%s>: %s", chaincodeID, err)
	}

	time.Sleep(time.Second)

	if destroyImage {
		GetChain(DefaultChain).Stop(ctxt, &pb.ChaincodeDeploymentSpec{ChaincodeSpec: spec})
		dir := container.DestroyImageReq{CCID: ccintf.CCID{ChaincodeSpec: spec, NetworkID: GetChain(DefaultChain).peerNetworkID, PeerID: GetChain(DefaultChain).peerID}, Force: true, NoPrune: true}

		_, err = container.VMCProcess(ctxt, container.DOCKER, dir)
		if err != nil {
			err = fmt.Errorf("Error destroying image: %s", err)
			return err
		}
	}

	f = "invoke"
	spec = &pb.ChaincodeSpec{Type: 1, ChaincodeID: cID, CtorMsg: &pb.ChaincodeInput{Function: f, Args: args}}
	_, uuid, _, err := invoke(ctxt, spec, pb.Transaction_CHAINCODE_INVOKE)
	if err != nil {
		return fmt.Errorf("Error invoking <%s>: %s", chaincodeID, err)
	}

	err = checkFinalState(uuid, chaincodeID)
	if err != nil {
		return fmt.Errorf("Incorrect final state after transaction for <%s>: %s", chaincodeID, err)
	}

	// Test for delete state
	f = "delete"
	delArgs := []string{"a"}
	spec = &pb.ChaincodeSpec{Type: 1, ChaincodeID: cID, CtorMsg: &pb.ChaincodeInput{Function: f, Args: delArgs}}
	_, uuid, _, err = invoke(ctxt, spec, pb.Transaction_CHAINCODE_INVOKE)
	if err != nil {
		return fmt.Errorf("Error deleting state in <%s>: %s", chaincodeID, err)
	}

	return nil
}

// Test the invocation of a transaction.
func TestExecuteInvokeTransaction(t *testing.T) {
	var opts []grpc.ServerOption
	if viper.GetBool("peer.tls.enabled") {
		creds, err := credentials.NewServerTLSFromFile(viper.GetString("peer.tls.cert.file"), viper.GetString("peer.tls.key.file"))
		if err != nil {
			grpclog.Fatalf("Failed to generate credentials %v", err)
		}
		opts = []grpc.ServerOption{grpc.Creds(creds)}
	}
	grpcServer := grpc.NewServer(opts...)
	viper.Set("peer.fileSystemPath", "/var/hyperledger/test/tmpdb")

	//use a different address than what we usually use for "peer"
	//we override the peerAddress set in chaincode_support.go
	peerAddress := "0.0.0.0:40303"

	lis, err := net.Listen("tcp", peerAddress)
	if err != nil {
		t.Fail()
		t.Logf("Error starting peer listener %s", err)
		return
	}

	getPeerEndpoint := func() (*pb.PeerEndpoint, error) {
		return &pb.PeerEndpoint{ID: &pb.PeerID{Name: "testpeer"}, Address: peerAddress}, nil
	}

	ccStartupTimeout := time.Duration(chaincodeStartupTimeoutDefault) * time.Millisecond
	pb.RegisterChaincodeSupportServer(grpcServer, NewChaincodeSupport(DefaultChain, getPeerEndpoint, false, ccStartupTimeout, nil))

	go grpcServer.Serve(lis)

	var ctxt = context.Background()

	url := "github.com/hyperledger/fabric/examples/chaincode/go/chaincode_example02"
	chaincodeID := &pb.ChaincodeID{Path: url}

	args := []string{"a", "b", "10"}
	err = invokeExample02Transaction(ctxt, chaincodeID, args, true)
	if err != nil {
		t.Fail()
		t.Logf("Error invoking transaction: %s", err)
	} else {
		fmt.Printf("Invoke test passed\n")
		t.Logf("Invoke test passed")
	}

	GetChain(DefaultChain).Stop(ctxt, &pb.ChaincodeDeploymentSpec{ChaincodeSpec: &pb.ChaincodeSpec{ChaincodeID: chaincodeID}})

	closeListenerAndSleep(lis)
}

// Execute multiple transactions and queries.
func exec(ctxt context.Context, chaincodeID string, numTrans int, numQueries int) []error {
	var wg sync.WaitGroup
	errs := make([]error, numTrans+numQueries)

	e := func(qnum int, typ pb.Transaction_Type) {
		defer wg.Done()
		var spec *pb.ChaincodeSpec
		if typ == pb.Transaction_CHAINCODE_INVOKE {
			f := "invoke"
			args := []string{"a", "b", "10"}

			spec = &pb.ChaincodeSpec{Type: 1, ChaincodeID: &pb.ChaincodeID{Name: chaincodeID}, CtorMsg: &pb.ChaincodeInput{Function: f, Args: args}}
		} else {
			f := "query"
			args := []string{"a"}

			spec = &pb.ChaincodeSpec{Type: 1, ChaincodeID: &pb.ChaincodeID{Name: chaincodeID}, CtorMsg: &pb.ChaincodeInput{Function: f, Args: args}}
		}

		_, _, _, err := invoke(ctxt, spec, typ)

		if err != nil {
			errs[qnum] = fmt.Errorf("Error executing <%s>: %s", chaincodeID, err)
			return
		}
	}
	wg.Add(numTrans + numQueries)

	//execute transactions sequentially..
	go func() {
		for i := 0; i < numTrans; i++ {
			e(i, pb.Transaction_CHAINCODE_INVOKE)
		}
	}()

	//...but queries in parallel
	for i := numTrans; i < numTrans+numQueries; i++ {
		go e(i, pb.Transaction_CHAINCODE_QUERY)
	}

	wg.Wait()
	return errs
}

// Test the execution of a query.
func TestExecuteQuery(t *testing.T) {
	var opts []grpc.ServerOption
	if viper.GetBool("peer.tls.enabled") {
		creds, err := credentials.NewServerTLSFromFile(viper.GetString("peer.tls.cert.file"), viper.GetString("peer.tls.key.file"))
		if err != nil {
			grpclog.Fatalf("Failed to generate credentials %v", err)
		}
		opts = []grpc.ServerOption{grpc.Creds(creds)}
	}
	grpcServer := grpc.NewServer(opts...)
	viper.Set("peer.fileSystemPath", "/var/hyperledger/test/tmpdb")

	//use a different address than what we usually use for "peer"
	//we override the peerAddress set in chaincode_support.go
	peerAddress := "0.0.0.0:40303"

	lis, err := net.Listen("tcp", peerAddress)
	if err != nil {
		t.Fail()
		t.Logf("Error starting peer listener %s", err)
		return
	}

	getPeerEndpoint := func() (*pb.PeerEndpoint, error) {
		return &pb.PeerEndpoint{ID: &pb.PeerID{Name: "testpeer"}, Address: peerAddress}, nil
	}

	ccStartupTimeout := time.Duration(chaincodeStartupTimeoutDefault) * time.Millisecond
	pb.RegisterChaincodeSupportServer(grpcServer, NewChaincodeSupport(DefaultChain, getPeerEndpoint, false, ccStartupTimeout, nil))

	go grpcServer.Serve(lis)

	var ctxt = context.Background()

	url := "github.com/hyperledger/fabric/examples/chaincode/go/chaincode_example02"

	cID := &pb.ChaincodeID{Path: url}
	f := "init"
	args := []string{"a", "100", "b", "200"}

	spec := &pb.ChaincodeSpec{Type: 1, ChaincodeID: cID, CtorMsg: &pb.ChaincodeInput{Function: f, Args: args}}

	_, err = deploy(ctxt, spec)
	chaincodeID := spec.ChaincodeID.Name
	if err != nil {
		t.Fail()
		t.Logf("Error initializing chaincode %s(%s)", chaincodeID, err)
		GetChain(DefaultChain).Stop(ctxt, &pb.ChaincodeDeploymentSpec{ChaincodeSpec: spec})
		closeListenerAndSleep(lis)
		return
	}

	time.Sleep(2 * time.Second)

	//start := getNowMillis()
	//fmt.Fprintf(os.Stderr, "Starting: %d\n", start)
	numTrans := 2
	numQueries := 10
	errs := exec(ctxt, chaincodeID, numTrans, numQueries)

	var numerrs int
	for i := 0; i < numTrans+numQueries; i++ {
		if errs[i] != nil {
			t.Logf("Error doing query on %d %s", i, errs[i])
			numerrs++
		}
	}

	if numerrs == 0 {
		t.Logf("Query test passed")
	} else {
		t.Logf("Query test failed(total errors %d)", numerrs)
		t.Fail()
	}

	//end := getNowMillis()
	//fmt.Fprintf(os.Stderr, "Ending: %d\n", end)
	//fmt.Fprintf(os.Stderr, "Elapsed : %d millis\n", end-start)
	GetChain(DefaultChain).Stop(ctxt, &pb.ChaincodeDeploymentSpec{ChaincodeSpec: spec})
	closeListenerAndSleep(lis)
}

// Test the execution of an invalid transaction.
func TestExecuteInvokeInvalidTransaction(t *testing.T) {
	var opts []grpc.ServerOption
	if viper.GetBool("peer.tls.enabled") {
		creds, err := credentials.NewServerTLSFromFile(viper.GetString("peer.tls.cert.file"), viper.GetString("peer.tls.key.file"))
		if err != nil {
			grpclog.Fatalf("Failed to generate credentials %v", err)
		}
		opts = []grpc.ServerOption{grpc.Creds(creds)}
	}
	grpcServer := grpc.NewServer(opts...)
	viper.Set("peer.fileSystemPath", "/var/hyperledger/test/tmpdb")

	//use a different address than what we usually use for "peer"
	//we override the peerAddress set in chaincode_support.go
	peerAddress := "0.0.0.0:40303"

	lis, err := net.Listen("tcp", peerAddress)
	if err != nil {
		t.Fail()
		t.Logf("Error starting peer listener %s", err)
		return
	}

	getPeerEndpoint := func() (*pb.PeerEndpoint, error) {
		return &pb.PeerEndpoint{ID: &pb.PeerID{Name: "testpeer"}, Address: peerAddress}, nil
	}

	ccStartupTimeout := time.Duration(chaincodeStartupTimeoutDefault) * time.Millisecond
	pb.RegisterChaincodeSupportServer(grpcServer, NewChaincodeSupport(DefaultChain, getPeerEndpoint, false, ccStartupTimeout, nil))

	go grpcServer.Serve(lis)

	var ctxt = context.Background()

	url := "github.com/hyperledger/fabric/examples/chaincode/go/chaincode_example02"
	chaincodeID := &pb.ChaincodeID{Path: url}

	//FAIL, FAIL!
	args := []string{"x", "-1"}
	err = invokeExample02Transaction(ctxt, chaincodeID, args, false)

	//this HAS to fail with expectedDeltaStringPrefix
	if err != nil {
		errStr := err.Error()
		t.Logf("Got error %s\n", errStr)
		t.Logf("InvalidInvoke test passed")
		GetChain(DefaultChain).Stop(ctxt, &pb.ChaincodeDeploymentSpec{ChaincodeSpec: &pb.ChaincodeSpec{ChaincodeID: chaincodeID}})

		closeListenerAndSleep(lis)
		return
	}

	t.Fail()
	t.Logf("Error invoking transaction %s", err)

	GetChain(DefaultChain).Stop(ctxt, &pb.ChaincodeDeploymentSpec{ChaincodeSpec: &pb.ChaincodeSpec{ChaincodeID: chaincodeID}})

	closeListenerAndSleep(lis)
}

// Test the execution of an invalid query.
func TestExecuteInvalidQuery(t *testing.T) {
	var opts []grpc.ServerOption
	if viper.GetBool("peer.tls.enabled") {
		creds, err := credentials.NewServerTLSFromFile(viper.GetString("peer.tls.cert.file"), viper.GetString("peer.tls.key.file"))
		if err != nil {
			grpclog.Fatalf("Failed to generate credentials %v", err)
		}
		opts = []grpc.ServerOption{grpc.Creds(creds)}
	}
	grpcServer := grpc.NewServer(opts...)
	viper.Set("peer.fileSystemPath", "/var/hyperledger/test/tmpdb")

	//use a different address than what we usually use for "peer"
	//we override the peerAddress set in chaincode_support.go
	peerAddress := "0.0.0.0:40303"

	lis, err := net.Listen("tcp", peerAddress)
	if err != nil {
		t.Fail()
		t.Logf("Error starting peer listener %s", err)
		return
	}

	getPeerEndpoint := func() (*pb.PeerEndpoint, error) {
		return &pb.PeerEndpoint{ID: &pb.PeerID{Name: "testpeer"}, Address: peerAddress}, nil
	}

	ccStartupTimeout := time.Duration(chaincodeStartupTimeoutDefault) * time.Millisecond
	pb.RegisterChaincodeSupportServer(grpcServer, NewChaincodeSupport(DefaultChain, getPeerEndpoint, false, ccStartupTimeout, nil))

	go grpcServer.Serve(lis)

	var ctxt = context.Background()

	url := "github.com/hyperledger/fabric/examples/chaincode/go/chaincode_example03"

	cID := &pb.ChaincodeID{Path: url}
	f := "init"
	args := []string{"a", "100"}

	spec := &pb.ChaincodeSpec{Type: 1, ChaincodeID: cID, CtorMsg: &pb.ChaincodeInput{Function: f, Args: args}}

	_, err = deploy(ctxt, spec)
	chaincodeID := spec.ChaincodeID.Name
	if err != nil {
		t.Fail()
		t.Logf("Error initializing chaincode %s(%s)", chaincodeID, err)
		GetChain(DefaultChain).Stop(ctxt, &pb.ChaincodeDeploymentSpec{ChaincodeSpec: spec})
		closeListenerAndSleep(lis)
		return
	}

	time.Sleep(time.Second)

	f = "query"
	args = []string{"b", "200"}

	spec = &pb.ChaincodeSpec{Type: 1, ChaincodeID: cID, CtorMsg: &pb.ChaincodeInput{Function: f, Args: args}}
	// This query should fail as it attempts to put state
	_, _, _, err = invoke(ctxt, spec, pb.Transaction_CHAINCODE_QUERY)

	if err == nil {
		t.Fail()
		t.Logf("This query should not have succeeded as it attempts to put state")
	}

	GetChain(DefaultChain).Stop(ctxt, &pb.ChaincodeDeploymentSpec{ChaincodeSpec: spec})
	closeListenerAndSleep(lis)
}

// Test the execution of a chaincode that invokes another chaincode.
func TestChaincodeInvokeChaincode(t *testing.T) {
	var opts []grpc.ServerOption
	if viper.GetBool("peer.tls.enabled") {
		creds, err := credentials.NewServerTLSFromFile(viper.GetString("peer.tls.cert.file"), viper.GetString("peer.tls.key.file"))
		if err != nil {
			grpclog.Fatalf("Failed to generate credentials %v", err)
		}
		opts = []grpc.ServerOption{grpc.Creds(creds)}
	}
	grpcServer := grpc.NewServer(opts...)
	viper.Set("peer.fileSystemPath", "/var/hyperledger/test/tmpdb")

	//use a different address than what we usually use for "peer"
	//we override the peerAddress set in chaincode_support.go
	peerAddress := "0.0.0.0:40303"

	lis, err := net.Listen("tcp", peerAddress)
	if err != nil {
		t.Fail()
		t.Logf("Error starting peer listener %s", err)
		return
	}

	getPeerEndpoint := func() (*pb.PeerEndpoint, error) {
		return &pb.PeerEndpoint{ID: &pb.PeerID{Name: "testpeer"}, Address: peerAddress}, nil
	}

	ccStartupTimeout := time.Duration(chaincodeStartupTimeoutDefault) * time.Millisecond
	pb.RegisterChaincodeSupportServer(grpcServer, NewChaincodeSupport(DefaultChain, getPeerEndpoint, false, ccStartupTimeout, nil))

	go grpcServer.Serve(lis)

	var ctxt = context.Background()

	// Deploy first chaincode
	url1 := "github.com/hyperledger/fabric/examples/chaincode/go/chaincode_example02"

	cID1 := &pb.ChaincodeID{Path: url1}
	f := "init"
	args := []string{"a", "100", "b", "200"}

	spec1 := &pb.ChaincodeSpec{Type: 1, ChaincodeID: cID1, CtorMsg: &pb.ChaincodeInput{Function: f, Args: args}}

	_, err = deploy(ctxt, spec1)
	chaincodeID1 := spec1.ChaincodeID.Name
	if err != nil {
		t.Fail()
		t.Logf("Error initializing chaincode %s(%s)", chaincodeID1, err)
		GetChain(DefaultChain).Stop(ctxt, &pb.ChaincodeDeploymentSpec{ChaincodeSpec: spec1})
		closeListenerAndSleep(lis)
		return
	}

	time.Sleep(time.Second)

	// Deploy second chaincode
	url2 := "github.com/hyperledger/fabric/examples/chaincode/go/chaincode_example04"

	cID2 := &pb.ChaincodeID{Path: url2}
	f = "init"
	args = []string{"e", "0"}

	spec2 := &pb.ChaincodeSpec{Type: 1, ChaincodeID: cID2, CtorMsg: &pb.ChaincodeInput{Function: f, Args: args}}

	_, err = deploy(ctxt, spec2)
	chaincodeID2 := spec2.ChaincodeID.Name
	if err != nil {
		t.Fail()
		t.Logf("Error initializing chaincode %s(%s)", chaincodeID2, err)
		GetChain(DefaultChain).Stop(ctxt, &pb.ChaincodeDeploymentSpec{ChaincodeSpec: spec1})
		GetChain(DefaultChain).Stop(ctxt, &pb.ChaincodeDeploymentSpec{ChaincodeSpec: spec2})
		closeListenerAndSleep(lis)
		return
	}

	time.Sleep(time.Second)

	// Invoke second chaincode, which will inturn invoke the first chaincode
	f = "invoke"
	args = []string{"e", "1"}

	spec2 = &pb.ChaincodeSpec{Type: 1, ChaincodeID: cID2, CtorMsg: &pb.ChaincodeInput{Function: f, Args: args}}
	// Invoke chaincode
	var uuid string
	_, uuid, _, err = invoke(ctxt, spec2, pb.Transaction_CHAINCODE_INVOKE)

	if err != nil {
		t.Fail()
		t.Logf("Error invoking <%s>: %s", chaincodeID2, err)
		GetChain(DefaultChain).Stop(ctxt, &pb.ChaincodeDeploymentSpec{ChaincodeSpec: spec1})
		GetChain(DefaultChain).Stop(ctxt, &pb.ChaincodeDeploymentSpec{ChaincodeSpec: spec2})
		closeListenerAndSleep(lis)
		return
	}

	// Check the state in the ledger
	err = checkFinalState(uuid, chaincodeID1)
	if err != nil {
		t.Fail()
		t.Logf("Incorrect final state after transaction for <%s>: %s", chaincodeID1, err)
		GetChain(DefaultChain).Stop(ctxt, &pb.ChaincodeDeploymentSpec{ChaincodeSpec: spec1})
		GetChain(DefaultChain).Stop(ctxt, &pb.ChaincodeDeploymentSpec{ChaincodeSpec: spec2})
		closeListenerAndSleep(lis)
		return
	}

	GetChain(DefaultChain).Stop(ctxt, &pb.ChaincodeDeploymentSpec{ChaincodeSpec: spec1})
	GetChain(DefaultChain).Stop(ctxt, &pb.ChaincodeDeploymentSpec{ChaincodeSpec: spec2})
	closeListenerAndSleep(lis)
}

// Test the execution of a chaincode that invokes another chaincode with wrong parameters. Should receive error from
// from the called chaincode
func TestChaincodeInvokeChaincodeErrorCase(t *testing.T) {
	var opts []grpc.ServerOption
	if viper.GetBool("peer.tls.enabled") {
		creds, err := credentials.NewServerTLSFromFile(viper.GetString("peer.tls.cert.file"), viper.GetString("peer.tls.key.file"))
		if err != nil {
			grpclog.Fatalf("Failed to generate credentials %v", err)
		}
		opts = []grpc.ServerOption{grpc.Creds(creds)}
	}
	grpcServer := grpc.NewServer(opts...)
	viper.Set("peer.fileSystemPath", "/var/hyperledger/test/tmpdb")

	//use a different address than what we usually use for "peer"
	//we override the peerAddress set in chaincode_support.go
	peerAddress := "0.0.0.0:40303"

	lis, err := net.Listen("tcp", peerAddress)
	if err != nil {
		t.Fail()
		t.Logf("Error starting peer listener %s", err)
		return
	}

	getPeerEndpoint := func() (*pb.PeerEndpoint, error) {
		return &pb.PeerEndpoint{ID: &pb.PeerID{Name: "testpeer"}, Address: peerAddress}, nil
	}

	ccStartupTimeout := time.Duration(chaincodeStartupTimeoutDefault) * time.Millisecond
	pb.RegisterChaincodeSupportServer(grpcServer, NewChaincodeSupport(DefaultChain, getPeerEndpoint, false, ccStartupTimeout, nil))

	go grpcServer.Serve(lis)

	var ctxt = context.Background()

	// Deploy first chaincode
	url1 := "github.com/hyperledger/fabric/examples/chaincode/go/chaincode_example02"

	cID1 := &pb.ChaincodeID{Path: url1}
	f := "init"
	args := []string{"a", "100", "b", "200"}

	spec1 := &pb.ChaincodeSpec{Type: 1, ChaincodeID: cID1, CtorMsg: &pb.ChaincodeInput{Function: f, Args: args}}

	_, err = deploy(ctxt, spec1)
	chaincodeID1 := spec1.ChaincodeID.Name
	if err != nil {
		t.Fail()
		t.Logf("Error initializing chaincode %s(%s)", chaincodeID1, err)
		GetChain(DefaultChain).Stop(ctxt, &pb.ChaincodeDeploymentSpec{ChaincodeSpec: spec1})
		closeListenerAndSleep(lis)
		return
	}

	time.Sleep(time.Second)

	// Deploy second chaincode
	url2 := "github.com/hyperledger/fabric/examples/chaincode/go/passthru"

	cID2 := &pb.ChaincodeID{Path: url2}
	f = "init"
	args = []string{""}

	spec2 := &pb.ChaincodeSpec{Type: 1, ChaincodeID: cID2, CtorMsg: &pb.ChaincodeInput{Function: f, Args: args}}

	_, err = deploy(ctxt, spec2)
	chaincodeID2 := spec2.ChaincodeID.Name
	if err != nil {
		t.Fail()
		t.Logf("Error initializing chaincode %s(%s)", chaincodeID2, err)
		GetChain(DefaultChain).Stop(ctxt, &pb.ChaincodeDeploymentSpec{ChaincodeSpec: spec1})
		GetChain(DefaultChain).Stop(ctxt, &pb.ChaincodeDeploymentSpec{ChaincodeSpec: spec2})
		closeListenerAndSleep(lis)
		return
	}

	time.Sleep(time.Second)

	// Invoke second chaincode, which will inturn invoke the first chaincode but pass bad params
	f = chaincodeID1
	args = []string{"invoke", "a"} //expect {"invoke", "a","b","10"}

	spec2 = &pb.ChaincodeSpec{Type: 1, ChaincodeID: cID2, CtorMsg: &pb.ChaincodeInput{Function: f, Args: args}}
	// Invoke chaincode
	_, _, _, err = invoke(ctxt, spec2, pb.Transaction_CHAINCODE_INVOKE)

	if err == nil {
		t.Fail()
		t.Logf("Error invoking <%s>: %s", chaincodeID2, err)
		GetChain(DefaultChain).Stop(ctxt, &pb.ChaincodeDeploymentSpec{ChaincodeSpec: spec1})
		GetChain(DefaultChain).Stop(ctxt, &pb.ChaincodeDeploymentSpec{ChaincodeSpec: spec2})
		closeListenerAndSleep(lis)
		return
	}

	if strings.Index(err.Error(), "Incorrect number of arguments. Expecting 3") < 0 {
		t.Fail()
		t.Logf("Unexpected error %s", err)
		GetChain(DefaultChain).Stop(ctxt, &pb.ChaincodeDeploymentSpec{ChaincodeSpec: spec1})
		GetChain(DefaultChain).Stop(ctxt, &pb.ChaincodeDeploymentSpec{ChaincodeSpec: spec2})
		closeListenerAndSleep(lis)
		return
	}

	GetChain(DefaultChain).Stop(ctxt, &pb.ChaincodeDeploymentSpec{ChaincodeSpec: spec1})
	GetChain(DefaultChain).Stop(ctxt, &pb.ChaincodeDeploymentSpec{ChaincodeSpec: spec2})
	closeListenerAndSleep(lis)
}

func chaincodeQueryChaincode(user string) error {
	var ctxt = context.Background()

	// Deploy first chaincode
	url1 := "github.com/hyperledger/fabric/examples/chaincode/go/chaincode_example02"

	cID1 := &pb.ChaincodeID{Path: url1}
	f := "init"
	args := []string{"a", "100", "b", "200"}

	spec1 := &pb.ChaincodeSpec{Type: 1, ChaincodeID: cID1, CtorMsg: &pb.ChaincodeInput{Function: f, Args: args}, SecureContext: user}

	_, err := deploy(ctxt, spec1)
	chaincodeID1 := spec1.ChaincodeID.Name
	if err != nil {
		GetChain(DefaultChain).Stop(ctxt, &pb.ChaincodeDeploymentSpec{ChaincodeSpec: spec1})
		return fmt.Errorf("Error initializing chaincode %s(%s)", chaincodeID1, err)
	}

	time.Sleep(time.Second)

	// Deploy second chaincode
	url2 := "github.com/hyperledger/fabric/examples/chaincode/go/chaincode_example05"

	cID2 := &pb.ChaincodeID{Path: url2}
	f = "init"
	args = []string{"sum", "0"}

	spec2 := &pb.ChaincodeSpec{Type: 1, ChaincodeID: cID2, CtorMsg: &pb.ChaincodeInput{Function: f, Args: args}, SecureContext: user}

	_, err = deploy(ctxt, spec2)
	chaincodeID2 := spec2.ChaincodeID.Name
	if err != nil {
		GetChain(DefaultChain).Stop(ctxt, &pb.ChaincodeDeploymentSpec{ChaincodeSpec: spec1})
		GetChain(DefaultChain).Stop(ctxt, &pb.ChaincodeDeploymentSpec{ChaincodeSpec: spec2})
		return fmt.Errorf("Error initializing chaincode %s(%s)", chaincodeID2, err)
	}

	time.Sleep(time.Second)

	// Invoke second chaincode, which will inturn query the first chaincode
	f = "invoke"
	args = []string{chaincodeID1, "sum"}

	spec2 = &pb.ChaincodeSpec{Type: 1, ChaincodeID: cID2, CtorMsg: &pb.ChaincodeInput{Function: f, Args: args}, SecureContext: user}
	// Invoke chaincode
	var retVal []byte
	_, _, retVal, err = invoke(ctxt, spec2, pb.Transaction_CHAINCODE_INVOKE)

	if err != nil {
		GetChain(DefaultChain).Stop(ctxt, &pb.ChaincodeDeploymentSpec{ChaincodeSpec: spec1})
		GetChain(DefaultChain).Stop(ctxt, &pb.ChaincodeDeploymentSpec{ChaincodeSpec: spec2})
		return fmt.Errorf("Error invoking <%s>: %s", chaincodeID2, err)
	}

	// Check the return value
	result, err := strconv.Atoi(string(retVal))
	if err != nil || result != 300 {
		GetChain(DefaultChain).Stop(ctxt, &pb.ChaincodeDeploymentSpec{ChaincodeSpec: spec1})
		GetChain(DefaultChain).Stop(ctxt, &pb.ChaincodeDeploymentSpec{ChaincodeSpec: spec2})
		return fmt.Errorf("Incorrect final state after transaction for <%s>: %s", chaincodeID1, err)
	}

	// Query second chaincode, which will inturn query the first chaincode
	f = "query"
	args = []string{chaincodeID1, "sum"}

	spec2 = &pb.ChaincodeSpec{Type: 1, ChaincodeID: cID2, CtorMsg: &pb.ChaincodeInput{Function: f, Args: args}, SecureContext: user}
	// Invoke chaincode
	_, _, retVal, err = invoke(ctxt, spec2, pb.Transaction_CHAINCODE_QUERY)

	if err != nil {
		GetChain(DefaultChain).Stop(ctxt, &pb.ChaincodeDeploymentSpec{ChaincodeSpec: spec1})
		GetChain(DefaultChain).Stop(ctxt, &pb.ChaincodeDeploymentSpec{ChaincodeSpec: spec2})
		return fmt.Errorf("Error querying <%s>: %s", chaincodeID2, err)
	}

	// Check the return value
	result, err = strconv.Atoi(string(retVal))
	if err != nil || result != 300 {
		GetChain(DefaultChain).Stop(ctxt, &pb.ChaincodeDeploymentSpec{ChaincodeSpec: spec1})
		GetChain(DefaultChain).Stop(ctxt, &pb.ChaincodeDeploymentSpec{ChaincodeSpec: spec2})
		return fmt.Errorf("Incorrect final value after query for <%s>: %s", chaincodeID1, err)
	}

	GetChain(DefaultChain).Stop(ctxt, &pb.ChaincodeDeploymentSpec{ChaincodeSpec: spec1})
	GetChain(DefaultChain).Stop(ctxt, &pb.ChaincodeDeploymentSpec{ChaincodeSpec: spec2})

	return nil
}

// Test the execution of a chaincode query that queries another chaincode without security enabled
func TestChaincodeQueryChaincode(t *testing.T) {
	var peerLis net.Listener
	var err error
	if peerLis, err = initPeer(); err != nil {
		t.Fail()
		t.Logf("Error registering user  %s", err)
		return
	}

	if err = chaincodeQueryChaincode(""); err != nil {
		finitPeer(peerLis)
		t.Fail()
		t.Logf("Error executing test %s", err)
		return
	}

	finitPeer(peerLis)
}

// Test the execution of a chaincode that queries another chaincode with invalid parameter. Should receive error from
// from the called chaincode
func TestChaincodeQueryChaincodeErrorCase(t *testing.T) {
	var opts []grpc.ServerOption
	if viper.GetBool("peer.tls.enabled") {
		creds, err := credentials.NewServerTLSFromFile(viper.GetString("peer.tls.cert.file"), viper.GetString("peer.tls.key.file"))
		if err != nil {
			grpclog.Fatalf("Failed to generate credentials %v", err)
		}
		opts = []grpc.ServerOption{grpc.Creds(creds)}
	}
	grpcServer := grpc.NewServer(opts...)
	viper.Set("peer.fileSystemPath", "/var/hyperledger/test/tmpdb")

	//use a different address than what we usually use for "peer"
	//we override the peerAddress set in chaincode_support.go
	peerAddress := "0.0.0.0:40303"

	lis, err := net.Listen("tcp", peerAddress)
	if err != nil {
		t.Fail()
		t.Logf("Error starting peer listener %s", err)
		return
	}

	getPeerEndpoint := func() (*pb.PeerEndpoint, error) {
		return &pb.PeerEndpoint{ID: &pb.PeerID{Name: "testpeer"}, Address: peerAddress}, nil
	}

	ccStartupTimeout := time.Duration(chaincodeStartupTimeoutDefault) * time.Millisecond
	pb.RegisterChaincodeSupportServer(grpcServer, NewChaincodeSupport(DefaultChain, getPeerEndpoint, false, ccStartupTimeout, nil))

	go grpcServer.Serve(lis)

	var ctxt = context.Background()

	// Deploy first chaincode
	url1 := "github.com/hyperledger/fabric/examples/chaincode/go/chaincode_example02"

	cID1 := &pb.ChaincodeID{Path: url1}
	f := "init"
	args := []string{"a", "100", "b", "200"}

	spec1 := &pb.ChaincodeSpec{Type: 1, ChaincodeID: cID1, CtorMsg: &pb.ChaincodeInput{Function: f, Args: args}}

	_, err = deploy(ctxt, spec1)
	chaincodeID1 := spec1.ChaincodeID.Name
	if err != nil {
		t.Fail()
		t.Logf("Error initializing chaincode %s(%s)", chaincodeID1, err)
		GetChain(DefaultChain).Stop(ctxt, &pb.ChaincodeDeploymentSpec{ChaincodeSpec: spec1})
		closeListenerAndSleep(lis)
		return
	}

	time.Sleep(time.Second)

	// Deploy second chaincode
	url2 := "github.com/hyperledger/fabric/examples/chaincode/go/passthru"

	cID2 := &pb.ChaincodeID{Path: url2}
	f = "init"
	args = []string{""}

	spec2 := &pb.ChaincodeSpec{Type: 1, ChaincodeID: cID2, CtorMsg: &pb.ChaincodeInput{Function: f, Args: args}}

	_, err = deploy(ctxt, spec2)
	chaincodeID2 := spec2.ChaincodeID.Name
	if err != nil {
		t.Fail()
		t.Logf("Error initializing chaincode %s(%s)", chaincodeID2, err)
		GetChain(DefaultChain).Stop(ctxt, &pb.ChaincodeDeploymentSpec{ChaincodeSpec: spec1})
		GetChain(DefaultChain).Stop(ctxt, &pb.ChaincodeDeploymentSpec{ChaincodeSpec: spec2})
		closeListenerAndSleep(lis)
		return
	}

	time.Sleep(time.Second)

	// Invoke second chaincode, which will inturn invoke the first chaincode but pass bad params
	f = chaincodeID1
	args = []string{"query", "c"} //expect {"query", "a"}

	spec2 = &pb.ChaincodeSpec{Type: 1, ChaincodeID: cID2, CtorMsg: &pb.ChaincodeInput{Function: f, Args: args}}
	// Invoke chaincode
	_, _, _, err = invoke(ctxt, spec2, pb.Transaction_CHAINCODE_QUERY)

	if err == nil {
		t.Fail()
		t.Logf("Error invoking <%s>: %s", chaincodeID2, err)
		GetChain(DefaultChain).Stop(ctxt, &pb.ChaincodeDeploymentSpec{ChaincodeSpec: spec1})
		GetChain(DefaultChain).Stop(ctxt, &pb.ChaincodeDeploymentSpec{ChaincodeSpec: spec2})
		closeListenerAndSleep(lis)
		return
	}

	if strings.Index(err.Error(), "Nil amount for c") < 0 {
		t.Fail()
		t.Logf("Unexpected error %s", err)
		GetChain(DefaultChain).Stop(ctxt, &pb.ChaincodeDeploymentSpec{ChaincodeSpec: spec1})
		GetChain(DefaultChain).Stop(ctxt, &pb.ChaincodeDeploymentSpec{ChaincodeSpec: spec2})
		closeListenerAndSleep(lis)
		return
	}

	GetChain(DefaultChain).Stop(ctxt, &pb.ChaincodeDeploymentSpec{ChaincodeSpec: spec1})
	GetChain(DefaultChain).Stop(ctxt, &pb.ChaincodeDeploymentSpec{ChaincodeSpec: spec2})
	closeListenerAndSleep(lis)
}

// Test deploy of a transaction.
func TestExecuteDeploySysChaincode(t *testing.T) {
	var opts []grpc.ServerOption
	if viper.GetBool("peer.tls.enabled") {
		creds, err := credentials.NewServerTLSFromFile(viper.GetString("peer.tls.cert.file"), viper.GetString("peer.tls.key.file"))
		if err != nil {
			grpclog.Fatalf("Failed to generate credentials %v", err)
		}
		opts = []grpc.ServerOption{grpc.Creds(creds)}
	}
	grpcServer := grpc.NewServer(opts...)
	viper.Set("peer.fileSystemPath", "/var/hyperledger/test/tmpdb")

	//lis, err := net.Listen("tcp", viper.GetString("peer.address"))

	//use a different address than what we usually use for "peer"
	//we override the peerAddress set in chaincode_support.go
	peerAddress := "0.0.0.0:40303"
	lis, err := net.Listen("tcp", peerAddress)
	if err != nil {
		t.Fail()
		t.Logf("Error starting peer listener %s", err)
		return
	}

	getPeerEndpoint := func() (*pb.PeerEndpoint, error) {
		return &pb.PeerEndpoint{ID: &pb.PeerID{Name: "testpeer"}, Address: peerAddress}, nil
	}

	ccStartupTimeout := time.Duration(chaincodeStartupTimeoutDefault) * time.Millisecond
	pb.RegisterChaincodeSupportServer(grpcServer, NewChaincodeSupport(DefaultChain, getPeerEndpoint, false, ccStartupTimeout, nil))

	go grpcServer.Serve(lis)

	var ctxt = context.Background()

	system_chaincode.RegisterSysCCs()

	url := "github.com/hyperledger/fabric/core/system_chaincode/sample_syscc"

	args := []string{"greeting", "hello world"}
	cds := &pb.ChaincodeDeploymentSpec{ExecEnv: 1, ChaincodeSpec: &pb.ChaincodeSpec{Type: 1, ChaincodeID: &pb.ChaincodeID{Name: "sample_syscc", Path: url}, CtorMsg: &pb.ChaincodeInput{Args: args}}}
	_, err = deploy2(ctxt, cds)
	chaincodeID := cds.ChaincodeSpec.ChaincodeID.Name
	if err != nil {
		GetChain(DefaultChain).Stop(ctxt, cds)
		closeListenerAndSleep(lis)
		t.Fail()
		t.Logf("Error deploying <%s>: %s", chaincodeID, err)
		return
	}

	GetChain(DefaultChain).Stop(ctxt, cds)
	closeListenerAndSleep(lis)
}

// Test the execution of a chaincode query that queries another chaincode with security enabled
// NOTE: this really needs to be a behave test. Remove when we have support in behave for multiple chaincodes
func TestChaincodeQueryChaincodeWithSec(t *testing.T) {
	viper.Set("security.enabled", "true")

	//Initialize crypto
	if err := crypto.Init(); err != nil {
		panic(fmt.Errorf("Failed initializing the crypto layer [%s]", err))
	}

	//set paths for memberservice to pick up
	viper.Set("peer.fileSystemPath", filepath.Join(os.TempDir(), "hyperledger", "production"))
	viper.Set("server.rootpath", filepath.Join(os.TempDir(), "ca"))

	var err error
	var memSrvcLis net.Listener
	if memSrvcLis, err = initMemSrvc(); err != nil {
		t.Fail()
		t.Logf("Error registering user  %s", err)
		return
	}

	time.Sleep(2 * time.Second)

	var peerLis net.Listener
	if peerLis, err = initPeer(); err != nil {
		finitMemSrvc(memSrvcLis)
		t.Fail()
		t.Logf("Error registering user  %s", err)
		return
	}

	if err = crypto.RegisterClient("jim", nil, "jim", "6avZQLwcUe9b"); err != nil {
		finitMemSrvc(memSrvcLis)
		finitPeer(peerLis)
		t.Fail()
		t.Logf("Error registering user  %s", err)
		return
	}

	//login as jim and test chaincode-chaincode interaction with security
	if err = chaincodeQueryChaincode("jim"); err != nil {
		finitMemSrvc(memSrvcLis)
		finitPeer(peerLis)
		t.Fail()
		t.Logf("Error executing test %s", err)
		return
	}

	//cleanup
	finitMemSrvc(memSrvcLis)
	finitPeer(peerLis)
}

// Test the invocation of a transaction.
func TestRangeQuery(t *testing.T) {
	var opts []grpc.ServerOption
	if viper.GetBool("peer.tls.enabled") {
		creds, err := credentials.NewServerTLSFromFile(viper.GetString("peer.tls.cert.file"), viper.GetString("peer.tls.key.file"))
		if err != nil {
			grpclog.Fatalf("Failed to generate credentials %v", err)
		}
		opts = []grpc.ServerOption{grpc.Creds(creds)}
	}
	grpcServer := grpc.NewServer(opts...)
	viper.Set("peer.fileSystemPath", "/var/hyperledger/test/tmpdb")

	//use a different address than what we usually use for "peer"
	//we override the peerAddress set in chaincode_support.go
	peerAddress := "0.0.0.0:40303"

	lis, err := net.Listen("tcp", peerAddress)
	if err != nil {
		t.Fail()
		t.Logf("Error starting peer listener %s", err)
		return
	}

	getPeerEndpoint := func() (*pb.PeerEndpoint, error) {
		return &pb.PeerEndpoint{ID: &pb.PeerID{Name: "testpeer"}, Address: peerAddress}, nil
	}

	ccStartupTimeout := time.Duration(chaincodeStartupTimeoutDefault) * time.Millisecond
	pb.RegisterChaincodeSupportServer(grpcServer, NewChaincodeSupport(DefaultChain, getPeerEndpoint, false, ccStartupTimeout, nil))

	go grpcServer.Serve(lis)

	var ctxt = context.Background()

	url := "github.com/hyperledger/fabric/examples/chaincode/go/map"
	cID := &pb.ChaincodeID{Path: url}

	args := []string{}
	f := "init"

	spec := &pb.ChaincodeSpec{Type: 1, ChaincodeID: cID, CtorMsg: &pb.ChaincodeInput{Function: f, Args: args}}

	_, err = deploy(ctxt, spec)
	chaincodeID := spec.ChaincodeID.Name
	if err != nil {
		t.Fail()
		t.Logf("Error initializing chaincode %s(%s)", chaincodeID, err)
		GetChain(DefaultChain).Stop(ctxt, &pb.ChaincodeDeploymentSpec{ChaincodeSpec: spec})
		closeListenerAndSleep(lis)
		return
	}

	// Invoke second chaincode, which will inturn invoke the first chaincode
	f = "keys"
	args = []string{}

	spec = &pb.ChaincodeSpec{Type: 1, ChaincodeID: cID, CtorMsg: &pb.ChaincodeInput{Function: f, Args: args}}
<<<<<<< HEAD
	_, _, err = invoke(ctxt, spec, pb.Transaction_CHAINCODE_QUERY)
=======
	_, _, _, err = invoke(ctxt, spec, pb.Transaction_CHAINCODE_QUERY)
>>>>>>> a94f5a7f

	if err != nil {
		t.Fail()
		t.Logf("Error invoking <%s>: %s", chaincodeID, err)
		GetChain(DefaultChain).Stop(ctxt, &pb.ChaincodeDeploymentSpec{ChaincodeSpec: spec})
		closeListenerAndSleep(lis)
		return
	}
	GetChain(DefaultChain).Stop(ctxt, &pb.ChaincodeDeploymentSpec{ChaincodeSpec: spec})
	closeListenerAndSleep(lis)
}

<<<<<<< HEAD
=======
func TestGetEvent(t *testing.T) {
	var opts []grpc.ServerOption
	if viper.GetBool("peer.tls.enabled") {
		creds, err := credentials.NewServerTLSFromFile(viper.GetString("peer.tls.cert.file"), viper.GetString("peer.tls.key.file"))
		if err != nil {
			grpclog.Fatalf("Failed to generate credentials %v", err)
		}
		opts = []grpc.ServerOption{grpc.Creds(creds)}
	}
	grpcServer := grpc.NewServer(opts...)
	viper.Set("peer.fileSystemPath", "/var/hyperledger/test/tmpdb")

	//use a different address than what we usually use for "peer"
	//we override the peerAddress set in chaincode_support.go
	peerAddress := "0.0.0.0:40303"

	lis, err := net.Listen("tcp", peerAddress)
	if err != nil {
		t.Fail()
		t.Logf("Error starting peer listener %s", err)
		return
	}

	getPeerEndpoint := func() (*pb.PeerEndpoint, error) {
		return &pb.PeerEndpoint{ID: &pb.PeerID{Name: "testpeer"}, Address: peerAddress}, nil
	}

	ccStartupTimeout := time.Duration(chaincodeStartupTimeoutDefault) * time.Millisecond
	pb.RegisterChaincodeSupportServer(grpcServer, NewChaincodeSupport(DefaultChain, getPeerEndpoint, false, ccStartupTimeout, nil))

	go grpcServer.Serve(lis)

	var ctxt = context.Background()

	url := "github.com/hyperledger/fabric/examples/chaincode/go/eventsender"

	cID := &pb.ChaincodeID{Path: url}
	spec := &pb.ChaincodeSpec{Type: 1, ChaincodeID: cID, CtorMsg: &pb.ChaincodeInput{Function: "init", Args: []string{}}}

	_, err = deploy(ctxt, spec)
	chaincodeID := spec.ChaincodeID.Name
	if err != nil {
		t.Fail()
		t.Logf("Error initializing chaincode %s(%s)", chaincodeID, err)
		GetChain(DefaultChain).Stop(ctxt, &pb.ChaincodeDeploymentSpec{ChaincodeSpec: spec})
		closeListenerAndSleep(lis)
		return
	}

	time.Sleep(time.Second)

	args := []string{"i", "am", "satoshi"}

	spec = &pb.ChaincodeSpec{Type: 1, ChaincodeID: cID, CtorMsg: &pb.ChaincodeInput{Function: "", Args: args}}

	var ccevt *pb.ChaincodeEvent
	ccevt, _, _, err = invoke(ctxt, spec, pb.Transaction_CHAINCODE_INVOKE)

	if err != nil {
		t.Logf("Error invoking chaincode %s(%s)", chaincodeID, err)
		t.Fail()
	}

	if ccevt == nil {
		t.Logf("Error ccevt is nil %s(%s)", chaincodeID, err)
		t.Fail()
	}

	if ccevt.ChaincodeID != chaincodeID {
		t.Logf("Error ccevt id(%s) != cid(%s)", ccevt.ChaincodeID, chaincodeID)
		t.Fail()
	}

	if strings.Index(string(ccevt.Payload), "i,am,satoshi") < 0 {
		t.Logf("Error expected event not found (%s)", string(ccevt.Payload))
		t.Fail()
	}

	GetChain(DefaultChain).Stop(ctxt, &pb.ChaincodeDeploymentSpec{ChaincodeSpec: spec})
	closeListenerAndSleep(lis)
}

>>>>>>> a94f5a7f
func TestMain(m *testing.M) {
	SetupTestConfig()
	os.Exit(m.Run())
}<|MERGE_RESOLUTION|>--- conflicted
+++ resolved
@@ -1383,11 +1383,7 @@
 	args = []string{}
 
 	spec = &pb.ChaincodeSpec{Type: 1, ChaincodeID: cID, CtorMsg: &pb.ChaincodeInput{Function: f, Args: args}}
-<<<<<<< HEAD
-	_, _, err = invoke(ctxt, spec, pb.Transaction_CHAINCODE_QUERY)
-=======
 	_, _, _, err = invoke(ctxt, spec, pb.Transaction_CHAINCODE_QUERY)
->>>>>>> a94f5a7f
 
 	if err != nil {
 		t.Fail()
@@ -1400,8 +1396,6 @@
 	closeListenerAndSleep(lis)
 }
 
-<<<<<<< HEAD
-=======
 func TestGetEvent(t *testing.T) {
 	var opts []grpc.ServerOption
 	if viper.GetBool("peer.tls.enabled") {
@@ -1484,7 +1478,6 @@
 	closeListenerAndSleep(lis)
 }
 
->>>>>>> a94f5a7f
 func TestMain(m *testing.M) {
 	SetupTestConfig()
 	os.Exit(m.Run())
