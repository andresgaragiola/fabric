/*
Copyright IBM Corp. 2016 All Rights Reserved.

Licensed under the Apache License, Version 2.0 (the "License");
you may not use this file except in compliance with the License.
You may obtain a copy of the License at

		 http://www.apache.org/licenses/LICENSE-2.0

Unless required by applicable law or agreed to in writing, software
distributed under the License is distributed on an "AS IS" BASIS,
WITHOUT WARRANTIES OR CONDITIONS OF ANY KIND, either express or implied.
See the License for the specific language governing permissions and
limitations under the License.
*/

package ca

import (
	"bytes"
	"crypto/ecdsa"
	"crypto/rand"
	"crypto/subtle"
	"crypto/x509"
	"crypto/x509/pkix"
	"database/sql"
	"encoding/asn1"
	"encoding/base64"
	"encoding/pem"
	"errors"
	"io/ioutil"
	"math/big"
	"strconv"
	"strings"
	"time"

	"github.com/hyperledger/fabric/core/crypto/primitives/ecies"

	"github.com/golang/protobuf/proto"
	"github.com/hyperledger/fabric/core/crypto/primitives"
	pb "github.com/hyperledger/fabric/membersrvc/protos"
	"github.com/spf13/viper"
	"golang.org/x/net/context"
	"google.golang.org/grpc"

	"google/protobuf"
)

var (
	// ECertSubjectRole is the ASN1 object identifier of the subject's role.
	//
	ECertSubjectRole = asn1.ObjectIdentifier{2, 1, 3, 4, 5, 6, 7}
)

// ECA is the enrollment certificate authority.
//
type ECA struct {
	*CA
	obcKey          []byte
	obcPriv, obcPub []byte
}

// ECAP serves the public GRPC interface of the ECA.
//
type ECAP struct {
	eca *ECA
}

// ECAA serves the administrator GRPC interface of the ECA.
//
type ECAA struct {
	eca *ECA
}

func initializeECATables(db *sql.DB) error {
	return initializeCommonTables(db)
}

// NewECA sets up a new ECA.
//
func NewECA() *ECA {
	eca := &ECA{NewCA("eca", initializeECATables), nil, nil, nil}

	{
		// read or create global symmetric encryption key
		var cooked string

		raw, err := ioutil.ReadFile(eca.path + "/obc.aes")
		if err != nil {
			rand := rand.Reader
			key := make([]byte, 32) // AES-256
			rand.Read(key)
			cooked = base64.StdEncoding.EncodeToString(key)

			err = ioutil.WriteFile(eca.path+"/obc.aes", []byte(cooked), 0644)
			if err != nil {
				Panic.Panicln(err)
			}
		} else {
			cooked = string(raw)
		}

		eca.obcKey, err = base64.StdEncoding.DecodeString(cooked)
		if err != nil {
			Panic.Panicln(err)
		}
	}

	{
		// read or create global ECDSA key pair for ECIES
		var priv *ecdsa.PrivateKey
		cooked, err := ioutil.ReadFile(eca.path + "/obc.ecies")
		if err == nil {
			block, _ := pem.Decode(cooked)
			priv, err = x509.ParseECPrivateKey(block.Bytes)
			if err != nil {
				Panic.Panicln(err)
			}
		} else {
			priv, err = ecdsa.GenerateKey(primitives.GetDefaultCurve(), rand.Reader)
			if err != nil {
				Panic.Panicln(err)
			}

			raw, _ := x509.MarshalECPrivateKey(priv)
			cooked = pem.EncodeToMemory(
				&pem.Block{
					Type:  "ECDSA PRIVATE KEY",
					Bytes: raw,
				})
			err := ioutil.WriteFile(eca.path+"/obc.ecies", cooked, 0644)
			if err != nil {
				Panic.Panicln(err)
			}
		}

		eca.obcPriv = cooked
		raw, _ := x509.MarshalPKIXPublicKey(&priv.PublicKey)
		eca.obcPub = pem.EncodeToMemory(
			&pem.Block{
				Type:  "ECDSA PUBLIC KEY",
				Bytes: raw,
			})
	}

	eca.populateAffiliationGroupsTable()
	eca.populateUsersTable()
	return eca
}

// populateUsersTable populates the users table.
//
func (eca *ECA) populateUsersTable() {
	// populate user table
	users := viper.GetStringMapString("eca.users")
	for id, flds := range users {
		vals := strings.Fields(flds)
		role, err := strconv.Atoi(vals[0])
		if err != nil {
			Panic.Panicln(err)
		}

		var affiliation, affiliationRole string
		if len(vals) >= 4 {
			affiliation = vals[2]
			affiliationRole = vals[3]
		}
		eca.registerUser(id, affiliation, affiliationRole, pb.Role(role), vals[1])
	}
}

// populateAffiliationGroup populates the affiliation groups table.
//
func (eca *ECA) populateAffiliationGroup(name, parent, key string) {
	eca.registerAffiliationGroup(name, parent)
	newKey := key + "." + name
	affiliationGroups := viper.GetStringMapString(newKey)
	for childName := range affiliationGroups {
		eca.populateAffiliationGroup(childName, name, newKey)
	}

}

// populateAffiliationGroupsTable populates affiliation groups table.
//
func (eca *ECA) populateAffiliationGroupsTable() {
	key := "eca.affiliation_groups"
	affiliationGroups := viper.GetStringMapString(key)
	for name := range affiliationGroups {
		eca.populateAffiliationGroup(name, "", key)
	}
}

// Start starts the ECA.
//
func (eca *ECA) Start(srv *grpc.Server) {
	eca.startECAP(srv)
	eca.startECAA(srv)

	Info.Println("ECA started.")
}

func (eca *ECA) startECAP(srv *grpc.Server) {
	pb.RegisterECAPServer(srv, &ECAP{eca})
}

func (eca *ECA) startECAA(srv *grpc.Server) {
	pb.RegisterECAAServer(srv, &ECAA{eca})
}

// ReadCACertificate reads the certificate of the ECA.
//
func (ecap *ECAP) ReadCACertificate(ctx context.Context, in *pb.Empty) (*pb.Cert, error) {
	Trace.Println("gRPC ECAP:ReadCACertificate")

	return &pb.Cert{ecap.eca.raw}, nil
}

func (ecap *ECAP) fetchAttributes(cert *pb.Cert) error {
	//TODO we are creation a new client connection per each ecer request. We should be implement a connections pool.
	sock, acaP, err := GetACAClient()
	if err != nil {
		return err
	}
	defer sock.Close()

	req := &pb.ACAFetchAttrReq{
		Ts:        &google_protobuf.Timestamp{Seconds: time.Now().Unix(), Nanos: 0},
		ECert:     cert,
		Signature: nil}

	var rawReq []byte
	rawReq, err = proto.Marshal(req)
	if err != nil {
		return err
	}

	var r, s *big.Int

	r, s, err = primitives.ECDSASignDirect(ecap.eca.priv, rawReq)

	if err != nil {
		return err
	}

	R, _ := r.MarshalText()
	S, _ := s.MarshalText()

	req.Signature = &pb.Signature{Type: pb.CryptoType_ECDSA, R: R, S: S}

	resp, err := acaP.FetchAttributes(context.Background(), req)
	if err != nil {
		return err
	}

	if resp.Status == pb.ACAFetchAttrResp_FAILURE {
		return nil
	}
	return errors.New("Error fetching attributes.")
}

// CreateCertificatePair requests the creation of a new enrollment certificate pair by the ECA.
//
func (ecap *ECAP) CreateCertificatePair(ctx context.Context, in *pb.ECertCreateReq) (*pb.ECertCreateResp, error) {
	Trace.Println("gRPC ECAP:CreateCertificate")

	// validate token
	var tok, prev []byte
	var role, state int
	var enrollID string

	id := in.Id.Id
	err := ecap.eca.readUser(id).Scan(&role, &tok, &state, &prev, &enrollID)

	if err != nil || !bytes.Equal(tok, in.Tok.Tok) {
		return nil, errors.New("Identity or token does not match.")
	}

	ekey, err := x509.ParsePKIXPublicKey(in.Enc.Key)
	if err != nil {
		return nil, err
	}

	fetchResult := pb.FetchAttrsResult{pb.FetchAttrsResult_SUCCESS, ""}
	switch {
	case state == 0:
		// initial request, create encryption challenge
		tok = []byte(randomString(12))

		_, err = ecap.eca.db.Exec("UPDATE Users SET token=?, state=?, key=? WHERE id=?", tok, 1, in.Enc.Key, id)
		if err != nil {
			Error.Println(err)
			return nil, err
		}

		spi := ecies.NewSPI()
		eciesKey, err := spi.NewPublicKey(nil, ekey.(*ecdsa.PublicKey))
		if err != nil {
			return nil, err
		}

		ecies, err := spi.NewAsymmetricCipherFromPublicKey(eciesKey)
		if err != nil {
			return nil, err
		}

		out, err := ecies.Process(tok)
<<<<<<< HEAD
		return &pb.ECertCreateResp{nil, nil, nil, &pb.Token{out}, nil}, err
=======
		return &pb.ECertCreateResp{Certs: nil, Chain: nil, Pkchain: nil, Tok: &pb.Token{Tok: out}}, err
>>>>>>> 87f82dd1

	case state == 1:
		// ensure that the same encryption key is signed that has been used for the challenge
		if subtle.ConstantTimeCompare(in.Enc.Key, prev) != 1 {
			return nil, errors.New("Encryption keys do not match.")
		}

		// validate request signature
		sig := in.Sig
		in.Sig = nil

		r, s := big.NewInt(0), big.NewInt(0)
		r.UnmarshalText(sig.R)
		s.UnmarshalText(sig.S)

		if in.Sign.Type != pb.CryptoType_ECDSA {
			return nil, errors.New("Unsupported (signing) key type.")
		}
		skey, err := x509.ParsePKIXPublicKey(in.Sign.Key)
		if err != nil {
			return nil, err
		}

		hash := primitives.NewHash()
		raw, _ := proto.Marshal(in)
		hash.Write(raw)
		if ecdsa.Verify(skey.(*ecdsa.PublicKey), hash.Sum(nil), r, s) == false {
			return nil, errors.New("Signature verification failed.")
		}

		// create new certificate pair
		ts := time.Now().Add(-1 * time.Minute).UnixNano()

		spec := NewDefaultCertificateSpecWithCommonName(id, enrollID, skey.(*ecdsa.PublicKey), x509.KeyUsageDigitalSignature, pkix.Extension{Id: ECertSubjectRole, Critical: true, Value: []byte(strconv.Itoa(ecap.eca.readRole(id)))})
		sraw, err := ecap.eca.createCertificateFromSpec(spec, ts, nil)
		if err != nil {
			Error.Println(err)
			return nil, err
		}

		spec = NewDefaultCertificateSpecWithCommonName(id, enrollID, ekey.(*ecdsa.PublicKey), x509.KeyUsageDataEncipherment, pkix.Extension{Id: ECertSubjectRole, Critical: true, Value: []byte(strconv.Itoa(ecap.eca.readRole(id)))})
		eraw, err := ecap.eca.createCertificateFromSpec(spec, ts, nil)
		if err != nil {
			ecap.eca.db.Exec("DELETE FROM Certificates Where id=?", id)
			Error.Println(err)
			return nil, err
		}

		_, err = ecap.eca.db.Exec("UPDATE Users SET state=? WHERE id=?", 2, id)
		if err != nil {
			ecap.eca.db.Exec("DELETE FROM Certificates Where id=?", id)
			Error.Println(err)
			return nil, err
		}

		var obcECKey []byte
		if role == int(pb.Role_VALIDATOR) {
			obcECKey = ecap.eca.obcPriv
		} else {
			obcECKey = ecap.eca.obcPub
		}
<<<<<<< HEAD
		if role == int(pb.Role_CLIENT) {
			//Only client have to fetch attributes.
			if viper.GetBool("aca.enabled") {
				err = ecap.fetchAttributes(&pb.Cert{sraw})
				if err != nil {
					fetchResult = pb.FetchAttrsResult{pb.FetchAttrsResult_FAILURE, err.Error()}

				}
			}
		}
		return &pb.ECertCreateResp{&pb.CertPair{sraw, eraw}, &pb.Token{ecap.eca.obcKey}, obcECKey, nil, &fetchResult}, nil
=======

		return &pb.ECertCreateResp{Certs: &pb.CertPair{Sign: sraw, Enc: eraw}, Chain: &pb.Token{Tok: ecap.eca.obcKey}, Pkchain: obcECKey, Tok: nil}, nil

>>>>>>> 87f82dd1
	}

	return nil, errors.New("Invalid (=expired) certificate creation token provided.")
}

// ReadCertificatePair reads an enrollment certificate pair from the ECA.
//
func (ecap *ECAP) ReadCertificatePair(ctx context.Context, in *pb.ECertReadReq) (*pb.CertPair, error) {
	Trace.Println("gRPC ECAP:ReadCertificate")

	rows, err := ecap.eca.readCertificates(in.Id.Id)
	defer rows.Close()

	var certs [][]byte
	if err == nil {
		for rows.Next() {
			var raw []byte
			err = rows.Scan(&raw)
			certs = append(certs, raw)
		}
		err = rows.Err()
	}

	return &pb.CertPair{certs[0], certs[1]}, err
}

// ReadCertificateByHash reads a single enrollment certificate by hash from the ECA.
//
func (ecap *ECAP) ReadCertificateByHash(ctx context.Context, hash *pb.Hash) (*pb.Cert, error) {
	Trace.Println("gRPC ECAP:ReadCertificateByHash")

	raw, err := ecap.eca.readCertificateByHash(hash.Hash)
	return &pb.Cert{raw}, err
}

// RevokeCertificatePair revokes a certificate pair from the ECA.  Not yet implemented.
//
func (ecap *ECAP) RevokeCertificatePair(context.Context, *pb.ECertRevokeReq) (*pb.CAStatus, error) {
	Trace.Println("gRPC ECAP:RevokeCertificate")

	return nil, errors.New("ECAP:RevokeCertificate method not (yet) implemented")
}

// RegisterUser registers a new user with the ECA.  If the user had been registered before
// an error is returned.
//
func (ecaa *ECAA) RegisterUser(ctx context.Context, in *pb.RegisterUserReq) (*pb.Token, error) {
	Trace.Println("gRPC ECAA:RegisterUser")

	tok, err := ecaa.eca.registerUser(in.Id.Id, in.Account, in.Affiliation, in.Role)
	return &pb.Token{[]byte(tok)}, err
}

// ReadUserSet returns a list of users matching the parameters set in the read request.
//
func (ecaa *ECAA) ReadUserSet(ctx context.Context, in *pb.ReadUserSetReq) (*pb.UserSet, error) {
	Trace.Println("gRPC ECAA:ReadUserSet")

	req := in.Req.Id
	if ecaa.eca.readRole(req)&int(pb.Role_AUDITOR) == 0 {
		return nil, errors.New("Access denied.")
	}

	raw, err := ecaa.eca.readCertificate(req, x509.KeyUsageDigitalSignature)
	if err != nil {
		return nil, err
	}
	cert, err := x509.ParseCertificate(raw)
	if err != nil {
		return nil, err
	}

	sig := in.Sig
	in.Sig = nil

	r, s := big.NewInt(0), big.NewInt(0)
	r.UnmarshalText(sig.R)
	s.UnmarshalText(sig.S)

	hash := primitives.NewHash()
	raw, _ = proto.Marshal(in)
	hash.Write(raw)
	if ecdsa.Verify(cert.PublicKey.(*ecdsa.PublicKey), hash.Sum(nil), r, s) == false {
		return nil, errors.New("Signature verification failed.")
	}

	rows, err := ecaa.eca.readUsers(int(in.Role))
	if err != nil {
		return nil, err
	}
	defer rows.Close()

	var users []*pb.User
	if err == nil {
		for rows.Next() {
			var id string
			var role int

			err = rows.Scan(&id, &role)
			users = append(users, &pb.User{&pb.Identity{Id: id}, pb.Role(role)})
		}
		err = rows.Err()
	}

	return &pb.UserSet{users}, err
}

// RevokeCertificate revokes a certificate from the ECA.  Not yet implemented.
//
func (ecaa *ECAA) RevokeCertificate(context.Context, *pb.ECertRevokeReq) (*pb.CAStatus, error) {
	Trace.Println("gRPC ECAA:RevokeCertificate")

	return nil, errors.New("ECAA:RevokeCertificate method not (yet) implemented")
}

// PublishCRL requests the creation of a certificate revocation list from the ECA.  Not yet implemented.
//
func (ecaa *ECAA) PublishCRL(context.Context, *pb.ECertCRLReq) (*pb.CAStatus, error) {
	Trace.Println("gRPC ECAA:CreateCRL")

	return nil, errors.New("ECAA:PublishCRL method not (yet) implemented")
}<|MERGE_RESOLUTION|>--- conflicted
+++ resolved
@@ -305,11 +305,7 @@
 		}
 
 		out, err := ecies.Process(tok)
-<<<<<<< HEAD
-		return &pb.ECertCreateResp{nil, nil, nil, &pb.Token{out}, nil}, err
-=======
 		return &pb.ECertCreateResp{Certs: nil, Chain: nil, Pkchain: nil, Tok: &pb.Token{Tok: out}}, err
->>>>>>> 87f82dd1
 
 	case state == 1:
 		// ensure that the same encryption key is signed that has been used for the challenge
@@ -371,7 +367,6 @@
 		} else {
 			obcECKey = ecap.eca.obcPub
 		}
-<<<<<<< HEAD
 		if role == int(pb.Role_CLIENT) {
 			//Only client have to fetch attributes.
 			if viper.GetBool("aca.enabled") {
@@ -383,11 +378,6 @@
 			}
 		}
 		return &pb.ECertCreateResp{&pb.CertPair{sraw, eraw}, &pb.Token{ecap.eca.obcKey}, obcECKey, nil, &fetchResult}, nil
-=======
-
-		return &pb.ECertCreateResp{Certs: &pb.CertPair{Sign: sraw, Enc: eraw}, Chain: &pb.Token{Tok: ecap.eca.obcKey}, Pkchain: obcECKey, Tok: nil}, nil
-
->>>>>>> 87f82dd1
 	}
 
 	return nil, errors.New("Invalid (=expired) certificate creation token provided.")
