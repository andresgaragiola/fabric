--- conflicted
+++ resolved
@@ -330,19 +330,11 @@
         affiliation_groups:
            banks_and_institutions:
               banks:
-<<<<<<< HEAD
-                  bank_a:
-                  bank_b:
-                  bank_c:
-              institutions:
-                  institution_a:
-=======
                   bank_a
                   bank_b
                   bank_c
               institutions:
                   institution_a
->>>>>>> effd61cd
         users:
                 # <EnrollmentID>: <system_role (1:client, 2: peer, 4: validator, 8: auditor)> <EnrollmentPWD> <Affiliation> <Affiliation_Role>
                 lukas: 1 NPKYL39uKbkj bank_a    00001
