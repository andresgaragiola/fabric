/*
Copyright IBM Corp. 2016 All Rights Reserved.

Licensed under the Apache License, Version 2.0 (the "License");
you may not use this file except in compliance with the License.
You may obtain a copy of the License at

		 http://www.apache.org/licenses/LICENSE-2.0

Unless required by applicable law or agreed to in writing, software
distributed under the License is distributed on an "AS IS" BASIS,
WITHOUT WARRANTIES OR CONDITIONS OF ANY KIND, either express or implied.
See the License for the specific language governing permissions and
limitations under the License.
*/

syntax = "proto3";

package protos;

import "google/protobuf/timestamp.proto";


// Enrollment Certificate Authority (ECA).
//
service ECAP { // public service
    rpc ReadCACertificate(Empty) returns (Cert);
    rpc CreateCertificatePair(ECertCreateReq) returns (ECertCreateResp);
    rpc ReadCertificatePair(ECertReadReq) returns (CertPair);
    rpc ReadCertificateByHash(Hash) returns (Cert);
    rpc RevokeCertificatePair(ECertRevokeReq) returns (CAStatus); // a user can revoke only his/her own cert
}

service ECAA { // admin service
    rpc RegisterUser(RegisterUserReq) returns (Token);
    rpc ReadUserSet(ReadUserSetReq) returns (UserSet);
    rpc RevokeCertificate(ECertRevokeReq) returns (CAStatus); // an admin can revoke any cert
    rpc PublishCRL(ECertCRLReq) returns (CAStatus); // publishes CRL in the blockchain
}


// Transaction Certificate Authority (TCA).
//
service TCAP { // public service
    rpc ReadCACertificate(Empty) returns (Cert);
    rpc CreateCertificateSet(TCertCreateSetReq) returns (TCertCreateSetResp);
    rpc ReadCertificate(TCertReadReq) returns (Cert);
    rpc ReadCertificateSet(TCertReadSetReq) returns (CertSet);
    rpc RevokeCertificate(TCertRevokeReq) returns (CAStatus); // a user can revoke only his/her cert
    rpc RevokeCertificateSet(TCertRevokeSetReq) returns (CAStatus); // a user can revoke only his/her certs
}

service TCAA { // admin service
    rpc ReadCertificateSets(TCertReadSetsReq) returns (CertSets);
    rpc RevokeCertificate(TCertRevokeReq) returns (CAStatus); // an admin can revoke any cert
    rpc RevokeCertificateSet(TCertRevokeSetReq) returns (CAStatus); // an admin can revoke any cert
    rpc PublishCRL(TCertCRLReq) returns (CAStatus); // publishes CRL in the blockchain
}

// TLS Certificate Authority (TLSCA)
//
service TLSCAP { // public service
    rpc ReadCACertificate(Empty) returns (Cert);
    rpc CreateCertificate(TLSCertCreateReq) returns (TLSCertCreateResp);
    rpc ReadCertificate(TLSCertReadReq) returns (Cert);
    rpc RevokeCertificate(TLSCertRevokeReq) returns (CAStatus); // a user can revoke only his/her cert
}

service TLSCAA { // admin service
    rpc RevokeCertificate(TLSCertRevokeReq) returns (CAStatus); // an admin can revoke any cert
}

// Attribute Certificate Authority (ACA).
//
service ACAP { // public service
	rpc ReadCACertificate(Empty) returns (Cert);
    rpc RequestAttributes(ACAAttrReq) returns (ACAAttrResp);
    rpc FetchAttributes(ACAFetchAttrReq) returns (ACAFetchAttrResp);
}

//service ACAA { // admin service
//    rpc RegisterAttributes(RegisterAttrReq) returns (RegisterAttrResp);
//}

// Status codes shared by both CAs.
//
message CAStatus {
    enum StatusCode {
    	OK = 0;
    	UNKNOWN_ERROR = 1;
    }

    StatusCode status = 1;
}


// Empty message.
//
message Empty {
}

// Uniquely identifies a user towards either CA.
//
message Identity {
    string id = 1;
}

message Token {
    bytes tok = 1;
}

message Hash {
    bytes hash = 1;
}


// Public/private keys.
//
enum CryptoType {
    ECDSA = 0;
    RSA = 1;
    DSA = 2;
}

message PublicKey {
    CryptoType type = 1;
    bytes key = 2; // DER / ASN.1
}

message PrivateKey {
    CryptoType type = 1;
    bytes key = 2; // DER / ASN.1
}


// Signature.
//
message Signature {
    CryptoType type = 1;
    bytes r = 2;
    bytes s = 3;
}


// User registration.
//
enum Role {
    NONE = 0;
    CLIENT = 1; // powers of 2 to | different roles
    PEER = 2;
    VALIDATOR = 4;
    AUDITOR = 8;
    ALL = 0xFFFF;
}

message RegisterUserReq {
    Identity id = 1;
    Role role = 2;
    string account = 3;
    string affiliation = 4;
}

message ReadUserSetReq {
    Identity req = 1;
    Role role = 2; // bitmask
    Signature sig = 3; // sign(priv, req | id | role)
}

message User {
    Identity id = 1;
    Role role = 2;
}

message UserSet {
    repeated User users = 1;
}


// Certificate requests.
//
message ECertCreateReq {
    google.protobuf.Timestamp ts = 1;
    Identity id = 2;
    Token tok = 3;
    PublicKey sign = 4;
    PublicKey enc = 5;
    Signature sig = 6; // sign(priv, ts | id | tok | sign | enc)
}

message ECertCreateResp {
    CertPair certs = 1;
    Token chain = 2;
    bytes pkchain = 5;
    Token tok = 3;
    FetchAttrsResult fetchResult = 4;
}

message ECertReadReq {
    Identity id = 1;
}

message ECertRevokeReq {
    Identity id = 1; // user or admin whereby users can only revoke their own cert
    Cert cert = 2; // cert to revoke
    Signature sig = 3; // sign(priv, id | cert)
}

message ECertCRLReq {
    Identity id = 1; // admin
    Signature sig = 2; // sign(priv, id)
}

message TCertCreateReq {
    google.protobuf.Timestamp ts = 1;
    Identity id = 2; // corresponding ECert retrieved from ECA
    PublicKey pub = 3;
    Signature sig = 4; // sign(priv, ts | id | pub)
}

message TCertCreateResp {
    Cert cert = 1;
}

message TCertCreateSetReq {
    google.protobuf.Timestamp ts = 1;
    Identity id = 2; // corresponding ECert retrieved from ECA
    uint32 num = 3; // number of certs to create
    repeated TCertAttribute attributes = 4; // array with the attributes to add to each TCert.
    Signature sig = 5; // sign(priv, ts | id | attributes | num)
}

message TCertAttribute {
    string attributeName = 1;
    string attributeValue = 2;
}

message TCertCreateSetResp {
    CertSet certs = 1;
}

message TCertReadReq {
    google.protobuf.Timestamp ts = 1; // timestamp of cert to read
    Hash hash = 2; // hash of the cert to read if ts == 0
    Identity req = 3; // corresponding ECert retrieved from ECA
    Identity id = 4;
    Signature sig = 5; // sign(priv, ts | req | id)
}

message TCertReadSetReq {
    google.protobuf.Timestamp ts = 1; // timestamp of cert set to read
    Identity req = 2; // corresponding ECert retrieved from ECA
    Identity id = 3;
    uint32 num = 4; // number of certs to read (0 == all)
    Signature sig = 5; // sign(priv, ts | req | id | num)
}

message TCertReadSetsReq {
    google.protobuf.Timestamp begin = 1;
    google.protobuf.Timestamp end = 2;
    Identity req = 3; // corresponding ECert retrieved from ECA
    Role role = 4; // bitmask
    Signature sig = 5; // sign(priv, begin | end | req | id | role)
}

message TCertRevokeReq {
    Identity id = 1; // user or admin whereby users can only revoke their own certs
    Cert cert = 2; // cert to revoke
    Signature sig = 3; // sign(priv, id | cert)
}

message TCertRevokeSetReq {
    Identity id = 1; // user or admin whereby users can only revoke their own certs
    google.protobuf.Timestamp ts = 2; // timestamp of cert set to revoke (0 == latest set)
    Signature sig = 3; // sign(priv, id | cert)
}

message TCertCRLReq {
    Identity id = 1; // admin
    Signature sig = 2; // sign(priv, id)
}

message TLSCertCreateReq {
    google.protobuf.Timestamp ts = 1;
    Identity id = 2;
    PublicKey pub = 3;
    Signature sig = 4; // sign(priv, ts | id | pub)
}

message TLSCertCreateResp {
    Cert cert = 1;
    Cert rootCert = 2;
}

message TLSCertReadReq {
    Identity id = 1;
}

message TLSCertRevokeReq {
    Identity id = 1; // user or admin whereby users can only revoke their own cert
    Cert cert = 2; // cert to revoke
    Signature sig = 3; // sign(priv, id | cert)
}

// Certificate issued by either the ECA or TCA.
//
message Cert {
    bytes cert = 1; // DER / ASN.1 encoded
}

// TCert
//
message TCert {
	bytes cert = 1; // DER / ASN.1 encoded
	bytes prek0 = 2; // PreK0 used to derive the keys to encrypt the TCert extensions (EnrollmentID, TCertIndex and attributes)
}

message CertSet {
    google.protobuf.Timestamp ts = 1;
    Identity id = 2;
    bytes key = 3;
    repeated TCert certs = 4;
}

message CertSets {
    repeated CertSet sets = 1;
}

message CertPair {
    bytes sign = 1; // signature certificate, DER / ASN.1 encoded
    bytes enc = 2; // encryption certificate, DER / ASN.1 encoded
}

// TCertAttributeHash this entity includes attributeName and the hash of the attribute value. Is used within the attribute certificate authority request ACAAttrReq, ACA uses
// this entity to check if the value sent by the client is the same or not that the attribute stored in the authority. Hash value is sent to avoid send the attribute value.
message TCertAttributeHash {
    string attributeName = 1;
    bytes  attributeValueHash = 2;
}

//ACAAttrReq is sent to request an ACert (attributes certificate) to the Attribute Certificate Authority (ACA).
message ACAAttrReq {
	// Request time
    google.protobuf.Timestamp ts = 1;
	// User identity
    Identity id = 2;
	// Enrollment certificate
    Cert eCert = 3;
	// Collection of requested attributes including the attribute name and its respective value hash.
    repeated TCertAttributeHash attributes = 4; // array with the pairs key/value-hash of each attribute.
	// The request is signed by the TCA.
    Signature signature = 5;
}

//ACAAttrResp is the response of Attribute Certificate Authority (ACA) to the attribute request. Is composed by the following fields:
message ACAAttrResp {
	enum StatusCode {
		// Processed OK and all attributes included.
    	FULL_SUCCESSFUL     = 000;
		// Processed OK  but some attributes included.
    	PARTIAL_SUCCESSFUL  = 001;
		// Processed OK  but no attributes included.
    	NO_ATTRIBUTES_FOUND = 010;
		// Processed with errors.
    	FAILURE				= 100;
<<<<<<< HEAD
=======
		// Missing parameters
		  BAD_REQUEST = 101;	
>>>>>>> 10906e8c
	}
	// Indicates the request process status.
    StatusCode status = 1;
	// Attribute certificate. Include all the attributes certificated.
    Cert cert = 2;
	// The response is signed by the ACA.
    Signature signature = 3;
}

//ACAFetchAttrReq is a request to the Attribute Certificate Authority (ACA) to refresh attributes values from the sources.
message ACAFetchAttrReq {
    // Request timestamp
    google.protobuf.Timestamp ts = 1;
    // Enrollment certificate.
	Cert eCert = 2;
	// The request is signed by the ECA.
    Signature signature = 3;
}

//ACAFetchAttrReq is the answer of the Attribute Certificate Authority (ACA) to the refresh request.
message ACAFetchAttrResp {
	enum StatusCode {
	    // Processed OK
    	SUCCESS = 000;
		// Processed with errors.
    	FAILURE = 100;
	}
	// Status of the fetch process.
    StatusCode status = 1;
<<<<<<< HEAD
=======
		// Error message.
		string Msg = 2;
>>>>>>> 10906e8c
}

//FetchAttrsResult is returned within the ECertCreateResp indicating the results of the fetch attributes invoked during enroll.
message FetchAttrsResult {
	enum StatusCode {
		// Processed OK
    	SUCCESS = 000;
		// Processed with errors
    	FAILURE = 100;
	}
	// Status of the fetch process.
    StatusCode status = 1;
	// Error message.
	string Msg = 2;
}

//ACAAttribute is an instance of an attribute with the time constraints. Is used to marshal attributes to be stored within the certificate extensions.
message ACAAttribute {
	// Name of the attribute.
    string attributeName = 1;
	// Value of the attribute.
    bytes attributeValue = 2;
	// The timestamp which attribute is valid from.
	google.protobuf.Timestamp validFrom = 3;
	// The timestamp which attribute is valid to.
	google.protobuf.Timestamp validTo = 4;
}<|MERGE_RESOLUTION|>--- conflicted
+++ resolved
@@ -362,11 +362,8 @@
     	NO_ATTRIBUTES_FOUND = 010;
 		// Processed with errors.
     	FAILURE				= 100;
-<<<<<<< HEAD
-=======
 		// Missing parameters
 		  BAD_REQUEST = 101;	
->>>>>>> 10906e8c
 	}
 	// Indicates the request process status.
     StatusCode status = 1;
@@ -396,11 +393,8 @@
 	}
 	// Status of the fetch process.
     StatusCode status = 1;
-<<<<<<< HEAD
-=======
 		// Error message.
 		string Msg = 2;
->>>>>>> 10906e8c
 }
 
 //FetchAttrsResult is returned within the ECertCreateResp indicating the results of the fetch attributes invoked during enroll.
