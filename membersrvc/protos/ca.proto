/* 
Licensed to the Apache Software Foundation (ASF) under one 
or more contributor license agreements.  See the NOTICE file 
distributed with this work for additional information 
regarding copyright ownership.  The ASF licenses this file 
to you under the Apache License, Version 2.0 (the 
"License"); you may not use this file except in compliance 
with the License.  You may obtain a copy of the License at 

  http://www.apache.org/licenses/LICENSE-2.0 

Unless required by applicable law or agreed to in writing, 
software distributed under the License is distributed on an 
"AS IS" BASIS, WITHOUT WARRANTIES OR CONDITIONS OF ANY 
KIND, either express or implied.  See the License for the 
specific language governing permissions and limitations 
under the License. 
*/ 

syntax = "proto3";

package protos;

import "google/protobuf/timestamp.proto";


// Enrollment Certificate Authority (ECA).
//
service ECAP { // public service
    rpc ReadCACertificate(Empty) returns (Cert);
    rpc CreateCertificatePair(ECertCreateReq) returns (ECertCreateResp);
    rpc ReadCertificatePair(ECertReadReq) returns (CertPair);
    rpc ReadCertificateByHash(Hash) returns (Cert);
    rpc RevokeCertificatePair(ECertRevokeReq) returns (CAStatus); // a user can revoke only his/her own cert
}

service ECAA { // admin service
    rpc RegisterUser(RegisterUserReq) returns (Token);
    rpc ReadUserSet(ReadUserSetReq) returns (UserSet);
    rpc RevokeCertificate(ECertRevokeReq) returns (CAStatus); // an admin can revoke any cert
    rpc PublishCRL(ECertCRLReq) returns (CAStatus); // publishes CRL in the blockchain
}


// Transaction Certificate Authority (TCA).
//
service TCAP { // public service
    rpc ReadCACertificate(Empty) returns (Cert);
    rpc CreateCertificateSet(TCertCreateSetReq) returns (TCertCreateSetResp);
    rpc ReadCertificate(TCertReadReq) returns (Cert);
    rpc ReadCertificateSet(TCertReadSetReq) returns (CertSet);
    rpc RevokeCertificate(TCertRevokeReq) returns (CAStatus); // a user can revoke only his/her cert
    rpc RevokeCertificateSet(TCertRevokeSetReq) returns (CAStatus); // a user can revoke only his/her certs
}

service TCAA { // admin service
    rpc ReadCertificateSets(TCertReadSetsReq) returns (CertSets);
    rpc RevokeCertificate(TCertRevokeReq) returns (CAStatus); // an admin can revoke any cert
    rpc RevokeCertificateSet(TCertRevokeSetReq) returns (CAStatus); // an admin can revoke any cert
    rpc PublishCRL(TCertCRLReq) returns (CAStatus); // publishes CRL in the blockchain
}

// TLS Certificate Authority (TLSCA)
//
service TLSCAP { // public service
    rpc ReadCACertificate(Empty) returns (Cert);
    rpc CreateCertificate(TLSCertCreateReq) returns (TLSCertCreateResp);
    rpc ReadCertificate(TLSCertReadReq) returns (Cert);
    rpc RevokeCertificate(TLSCertRevokeReq) returns (CAStatus); // a user can revoke only his/her cert
}

service TLSCAA { // admin service
    rpc RevokeCertificate(TLSCertRevokeReq) returns (CAStatus); // an admin can revoke any cert
}

// Attribute Certificate Authority (ACA).
//
service ACAP { // public service
<<<<<<< HEAD
	rpc ReadCACertificate(Empty) returns (Cert);
    rpc RequestAttributes(ACAAttrReq) returns (ACAAttrResp);
    rpc FetchAttributes(ACAFetchAttrReq) returns (ACAFetchAttrResp);
}

//service ACAA { // admin service
//    rpc RegisterAttributes(RegisterAttrReq) returns (RegisterAttrResp);
//}
=======
    rpc ReadCACertificate(Empty) returns (Cert);
    rpc CreateCertificatePair(ECertCreateReq) returns (ECertCreateResp);
    rpc ReadCertificatePair(ECertReadReq) returns (CertPair);
    rpc ReadCertificateByHash(Hash) returns (Cert);
    rpc RevokeCertificatePair(ECertRevokeReq) returns (CAStatus); // a user can revoke only his/her own cert
}

service ACAA { // admin service
    rpc RegisterUser(RegisterUserReq) returns (Token);
    rpc ReadUserSet(ReadUserSetReq) returns (UserSet);
    rpc RevokeCertificate(ECertRevokeReq) returns (CAStatus); // an admin can revoke any cert
    rpc PublishCRL(ECertCRLReq) returns (CAStatus); // publishes CRL in the blockchain
}
>>>>>>> 81828102

// Status codes shared by both CAs.
//
message CAStatus {
    enum StatusCode {
    	OK = 0;
    	UNKNOWN_ERROR = 1;
    }
    
    StatusCode status = 1;
}


// Empty message.
//
message Empty {
}

// Uniquely identifies a user towards either CA.
//
message Identity {
    string id = 1;
}

message Token {
    bytes tok = 1;
}

message Hash {
    bytes hash = 1;
}


// Public/private keys.
//
enum CryptoType {
    ECDSA = 0;
    RSA = 1;
    DSA = 2;
}

message PublicKey {
    CryptoType type = 1;
    bytes key = 2; // DER / ASN.1
}

message PrivateKey {
    CryptoType type = 1;
    bytes key = 2; // DER / ASN.1
}


// Signature.
//
message Signature {
    CryptoType type = 1;
    bytes r = 2;
    bytes s = 3;
}


// User registration.
//
enum Role {
    NONE = 0;
    CLIENT = 1; // powers of 2 to | different roles
    PEER = 2;
    VALIDATOR = 4;
    AUDITOR = 8;
    ALL = 0xFFFF;
}

message RegisterUserReq {
    Identity id = 1;
    Role role = 2;
    string account = 3;                                                        
    string affiliation = 4; 
}

message ReadUserSetReq {
    Identity req = 1;
    Role role = 2; // bitmask
    Signature sig = 3; // sign(priv, req | id | role)
}

message User {
    Identity id = 1;
    Role role = 2;
}

message UserSet {
    repeated User users = 1;
}


// Certificate requests.
//
message ECertCreateReq {
    google.protobuf.Timestamp ts = 1;
    Identity id = 2;
    Token tok = 3;
    PublicKey sign = 4;
    PublicKey enc = 5;
    Signature sig = 6; // sign(priv, ts | id | tok | sign | enc)
}

message ECertCreateResp {
    CertPair certs = 1;
    Token chain = 2;
    bytes pkchain = 5;
    Token tok = 3;
    FetchAttrsResult fetchResult = 4;
}

message ECertReadReq {
    Identity id = 1;
}

message ECertRevokeReq {
    Identity id = 1; // user or admin whereby users can only revoke their own cert
    Cert cert = 2; // cert to revoke
    Signature sig = 3; // sign(priv, id | cert)
}

message ECertCRLReq {
    Identity id = 1; // admin
    Signature sig = 2; // sign(priv, id)
}

message TCertCreateReq {
    google.protobuf.Timestamp ts = 1;
    Identity id = 2; // corresponding ECert retrieved from ECA
    PublicKey pub = 3;
    Signature sig = 4; // sign(priv, ts | id | pub)
}

message TCertCreateResp {
    Cert cert = 1;
}

message TCertCreateSetReq {
    google.protobuf.Timestamp ts = 1;
    Identity id = 2; // corresponding ECert retrieved from ECA
    uint32 num = 3; // number of certs to create
    repeated TCertAttribute attributes = 4; // array with the attributes to add to each TCert.
    Signature sig = 5; // sign(priv, ts | id | attributes | num)
}

message TCertAttribute {
    string attributeName = 1;
    string attributeValue = 2;
}

message TCertCreateSetResp {
    CertSet certs = 1;
}

message TCertReadReq {
    google.protobuf.Timestamp ts = 1; // timestamp of cert to read
    Hash hash = 2; // hash of the cert to read if ts == 0
    Identity req = 3; // corresponding ECert retrieved from ECA
    Identity id = 4; 
    Signature sig = 5; // sign(priv, ts | req | id)
}

message TCertReadSetReq {
    google.protobuf.Timestamp ts = 1; // timestamp of cert set to read
    Identity req = 2; // corresponding ECert retrieved from ECA
    Identity id = 3;
    uint32 num = 4; // number of certs to read (0 == all)
    Signature sig = 5; // sign(priv, ts | req | id | num)
}

message TCertReadSetsReq {
    google.protobuf.Timestamp begin = 1;
    google.protobuf.Timestamp end = 2;
    Identity req = 3; // corresponding ECert retrieved from ECA
    Role role = 4; // bitmask
    Signature sig = 5; // sign(priv, begin | end | req | id | role)
}

message TCertRevokeReq {
    Identity id = 1; // user or admin whereby users can only revoke their own certs
    Cert cert = 2; // cert to revoke
    Signature sig = 3; // sign(priv, id | cert)
}

message TCertRevokeSetReq {
    Identity id = 1; // user or admin whereby users can only revoke their own certs
    google.protobuf.Timestamp ts = 2; // timestamp of cert set to revoke (0 == latest set)
    Signature sig = 3; // sign(priv, id | cert)
}

message TCertCRLReq {
    Identity id = 1; // admin
    Signature sig = 2; // sign(priv, id)
}

message TLSCertCreateReq {
    google.protobuf.Timestamp ts = 1;
    Identity id = 2;
    PublicKey pub = 3;
    Signature sig = 4; // sign(priv, ts | id | pub)
}

message TLSCertCreateResp {
    Cert cert = 1;
    Cert rootCert = 2;
}

message TLSCertReadReq {
    Identity id = 1;
}

message TLSCertRevokeReq {
    Identity id = 1; // user or admin whereby users can only revoke their own cert
    Cert cert = 2; // cert to revoke
    Signature sig = 3; // sign(priv, id | cert)
}

// Certificate issued by either the ECA or TCA.
//
message Cert {
    bytes cert = 1; // DER / ASN.1 encoded
}

// TCert
//
message TCert {
	bytes cert = 1; // DER / ASN.1 encoded
	bytes prek0 = 2; // PreK0 used to derive the keys to encrypt the TCert extensions (EnrollmentID, TCertIndex and attributes)
}

message CertSet {
    google.protobuf.Timestamp ts = 1;
    Identity id = 2;
    bytes key = 3;
    repeated TCert certs = 4; 
}

message CertSets {
    repeated CertSet sets = 1;
}

message CertPair {
    bytes sign = 1; // signature certificate, DER / ASN.1 encoded
    bytes enc = 2; // encryption certificate, DER / ASN.1 encoded
}

message TCertAttributeHash {
    string attributeName = 1;
    bytes  attributeValueHash = 2;
}

message ACAAttrReq {
    google.protobuf.Timestamp ts = 1;
    Identity id = 2;
    Cert eCert = 3;
    repeated TCertAttributeHash attributes = 4; // array with the pairs key/value-hash of each attribute.
    Signature signature = 5; 
}

message ACAAttrResp {
	enum StatusCode {
    	FULL_SUCCESSFUL     = 000;
    	PARTIAL_SUCCESSFUL  = 001;
    	NO_ATTRIBUTES_FOUND = 010;
    	FAILURE				= 100;
	}
    StatusCode status = 1;
    Cert cert = 2;
    Signature signature = 3; 
}

message ACAFetchAttrReq {
    google.protobuf.Timestamp ts = 1;
    Cert eCert = 2;
    Signature signature = 3; 
}

message ACAFetchAttrResp {
	enum StatusCode {
    	SUCCESS = 000;
    	FAILURE = 100;
	}
    StatusCode status = 1;
}

message FetchAttrsResult {
	enum StatusCode {
    	SUCCESS = 000;
    	FAILURE = 100;
	}
    StatusCode status = 1;
	string Msg = 2;
}

message ACAAttribute {
    string attributeName = 1;
    bytes attributeValue = 2;
	google.protobuf.Timestamp validFrom = 3;
	google.protobuf.Timestamp validTo = 4;
}
<|MERGE_RESOLUTION|>--- conflicted
+++ resolved
@@ -76,7 +76,6 @@
 // Attribute Certificate Authority (ACA).
 //
 service ACAP { // public service
-<<<<<<< HEAD
 	rpc ReadCACertificate(Empty) returns (Cert);
     rpc RequestAttributes(ACAAttrReq) returns (ACAAttrResp);
     rpc FetchAttributes(ACAFetchAttrReq) returns (ACAFetchAttrResp);
@@ -85,21 +84,6 @@
 //service ACAA { // admin service
 //    rpc RegisterAttributes(RegisterAttrReq) returns (RegisterAttrResp);
 //}
-=======
-    rpc ReadCACertificate(Empty) returns (Cert);
-    rpc CreateCertificatePair(ECertCreateReq) returns (ECertCreateResp);
-    rpc ReadCertificatePair(ECertReadReq) returns (CertPair);
-    rpc ReadCertificateByHash(Hash) returns (Cert);
-    rpc RevokeCertificatePair(ECertRevokeReq) returns (CAStatus); // a user can revoke only his/her own cert
-}
-
-service ACAA { // admin service
-    rpc RegisterUser(RegisterUserReq) returns (Token);
-    rpc ReadUserSet(ReadUserSetReq) returns (UserSet);
-    rpc RevokeCertificate(ECertRevokeReq) returns (CAStatus); // an admin can revoke any cert
-    rpc PublishCRL(ECertCRLReq) returns (CAStatus); // publishes CRL in the blockchain
-}
->>>>>>> 81828102
 
 // Status codes shared by both CAs.
 //
