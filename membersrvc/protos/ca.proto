/*
Copyright IBM Corp. 2016 All Rights Reserved.

Licensed under the Apache License, Version 2.0 (the "License");
you may not use this file except in compliance with the License.
You may obtain a copy of the License at

		 http://www.apache.org/licenses/LICENSE-2.0

Unless required by applicable law or agreed to in writing, software
distributed under the License is distributed on an "AS IS" BASIS,
WITHOUT WARRANTIES OR CONDITIONS OF ANY KIND, either express or implied.
See the License for the specific language governing permissions and
limitations under the License.
*/

syntax = "proto3";

package protos;

import "google/protobuf/timestamp.proto";


// Enrollment Certificate Authority (ECA).
//
service ECAP { // public service
    rpc ReadCACertificate(Empty) returns (Cert);
    rpc CreateCertificatePair(ECertCreateReq) returns (ECertCreateResp);
    rpc ReadCertificatePair(ECertReadReq) returns (CertPair);
    rpc ReadCertificateByHash(Hash) returns (Cert);
    rpc RevokeCertificatePair(ECertRevokeReq) returns (CAStatus); // a user can revoke only his/her own cert
}

service ECAA { // admin service
    rpc RegisterUser(RegisterUserReq) returns (Token);
    rpc ReadUserSet(ReadUserSetReq) returns (UserSet);
    rpc RevokeCertificate(ECertRevokeReq) returns (CAStatus); // an admin can revoke any cert
    rpc PublishCRL(ECertCRLReq) returns (CAStatus); // publishes CRL in the blockchain
}


// Transaction Certificate Authority (TCA).
//
service TCAP { // public service
    rpc ReadCACertificate(Empty) returns (Cert);
    rpc CreateCertificateSet(TCertCreateSetReq) returns (TCertCreateSetResp);
    rpc ReadCertificate(TCertReadReq) returns (Cert);
    rpc ReadCertificateSet(TCertReadSetReq) returns (CertSet);
    rpc RevokeCertificate(TCertRevokeReq) returns (CAStatus); // a user can revoke only his/her cert
    rpc RevokeCertificateSet(TCertRevokeSetReq) returns (CAStatus); // a user can revoke only his/her certs
}

service TCAA { // admin service
    rpc ReadCertificateSets(TCertReadSetsReq) returns (CertSets);
    rpc RevokeCertificate(TCertRevokeReq) returns (CAStatus); // an admin can revoke any cert
    rpc RevokeCertificateSet(TCertRevokeSetReq) returns (CAStatus); // an admin can revoke any cert
    rpc PublishCRL(TCertCRLReq) returns (CAStatus); // publishes CRL in the blockchain
}

// TLS Certificate Authority (TLSCA)
//
service TLSCAP { // public service
    rpc ReadCACertificate(Empty) returns (Cert);
    rpc CreateCertificate(TLSCertCreateReq) returns (TLSCertCreateResp);
    rpc ReadCertificate(TLSCertReadReq) returns (Cert);
    rpc RevokeCertificate(TLSCertRevokeReq) returns (CAStatus); // a user can revoke only his/her cert
}

service TLSCAA { // admin service
    rpc RevokeCertificate(TLSCertRevokeReq) returns (CAStatus); // an admin can revoke any cert
}

// Attribute Certificate Authority (ACA).
//
service ACAP { // public service
	rpc ReadCACertificate(Empty) returns (Cert);
    rpc RequestAttributes(ACAAttrReq) returns (ACAAttrResp);
    rpc FetchAttributes(ACAFetchAttrReq) returns (ACAFetchAttrResp);
}

//service ACAA { // admin service
//    rpc RegisterAttributes(RegisterAttrReq) returns (RegisterAttrResp);
//}

// Status codes shared by both CAs.
//
message CAStatus {
    enum StatusCode {
    	OK = 0;
    	UNKNOWN_ERROR = 1;
    }

    StatusCode status = 1;
}


// Empty message.
//
message Empty {
}

// Uniquely identifies a user towards either CA.
//
message Identity {
    string id = 1;
}

message Token {
    bytes tok = 1;
}

message Hash {
    bytes hash = 1;
}


// Public/private keys.
//
enum CryptoType {
    ECDSA = 0;
    RSA = 1;
    DSA = 2;
}

message PublicKey {
    CryptoType type = 1;
    bytes key = 2; // DER / ASN.1
}

message PrivateKey {
    CryptoType type = 1;
    bytes key = 2; // DER / ASN.1
}


// Signature.
//
message Signature {
    CryptoType type = 1;
    bytes r = 2;
    bytes s = 3;
}


// User registration.
//
enum Role {
    NONE = 0;
    CLIENT = 1; // powers of 2 to | different roles
    PEER = 2;
    VALIDATOR = 4;
    AUDITOR = 8;
    ALL = 0xFFFF;
}

message RegisterUserReq {
    Identity id = 1;
    Role role = 2;
    string account = 3;
    string affiliation = 4;
}

message ReadUserSetReq {
    Identity req = 1;
    Role role = 2; // bitmask
    Signature sig = 3; // sign(priv, req | id | role)
}

message User {
    Identity id = 1;
    Role role = 2;
}

message UserSet {
    repeated User users = 1;
}


// Certificate requests.
//
message ECertCreateReq {
    google.protobuf.Timestamp ts = 1;
    Identity id = 2;
    Token tok = 3;
    PublicKey sign = 4;
    PublicKey enc = 5;
    Signature sig = 6; // sign(priv, ts | id | tok | sign | enc)
}

message ECertCreateResp {
    CertPair certs = 1;
    Token chain = 2;
    bytes pkchain = 5;
    Token tok = 3;
    FetchAttrsResult fetchResult = 4;
}

message ECertReadReq {
    Identity id = 1;
}

message ECertRevokeReq {
    Identity id = 1; // user or admin whereby users can only revoke their own cert
    Cert cert = 2; // cert to revoke
    Signature sig = 3; // sign(priv, id | cert)
}

message ECertCRLReq {
    Identity id = 1; // admin
    Signature sig = 2; // sign(priv, id)
}

message TCertCreateReq {
    google.protobuf.Timestamp ts = 1;
    Identity id = 2; // corresponding ECert retrieved from ECA
    PublicKey pub = 3;
    Signature sig = 4; // sign(priv, ts | id | pub)
}

message TCertCreateResp {
    Cert cert = 1;
}

message TCertCreateSetReq {
    google.protobuf.Timestamp ts = 1;
    Identity id = 2; // corresponding ECert retrieved from ECA
    uint32 num = 3; // number of certs to create
    repeated TCertAttribute attributes = 4; // array with the attributes to add to each TCert.
    Signature sig = 5; // sign(priv, ts | id | attributes | num)
}

message TCertAttribute {
    string attributeName = 1;
    string attributeValue = 2;
}

message TCertCreateSetResp {
    CertSet certs = 1;
}

message TCertReadReq {
    google.protobuf.Timestamp ts = 1; // timestamp of cert to read
    Hash hash = 2; // hash of the cert to read if ts == 0
    Identity req = 3; // corresponding ECert retrieved from ECA
    Identity id = 4;
    Signature sig = 5; // sign(priv, ts | req | id)
}

message TCertReadSetReq {
    google.protobuf.Timestamp ts = 1; // timestamp of cert set to read
    Identity req = 2; // corresponding ECert retrieved from ECA
    Identity id = 3;
    uint32 num = 4; // number of certs to read (0 == all)
    Signature sig = 5; // sign(priv, ts | req | id | num)
}

message TCertReadSetsReq {
    google.protobuf.Timestamp begin = 1;
    google.protobuf.Timestamp end = 2;
    Identity req = 3; // corresponding ECert retrieved from ECA
    Role role = 4; // bitmask
    Signature sig = 5; // sign(priv, begin | end | req | id | role)
}

message TCertRevokeReq {
    Identity id = 1; // user or admin whereby users can only revoke their own certs
    Cert cert = 2; // cert to revoke
    Signature sig = 3; // sign(priv, id | cert)
}

message TCertRevokeSetReq {
    Identity id = 1; // user or admin whereby users can only revoke their own certs
    google.protobuf.Timestamp ts = 2; // timestamp of cert set to revoke (0 == latest set)
    Signature sig = 3; // sign(priv, id | cert)
}

message TCertCRLReq {
    Identity id = 1; // admin
    Signature sig = 2; // sign(priv, id)
}

message TLSCertCreateReq {
    google.protobuf.Timestamp ts = 1;
    Identity id = 2;
    PublicKey pub = 3;
    Signature sig = 4; // sign(priv, ts | id | pub)
}

message TLSCertCreateResp {
    Cert cert = 1;
    Cert rootCert = 2;
}

message TLSCertReadReq {
    Identity id = 1;
}

message TLSCertRevokeReq {
    Identity id = 1; // user or admin whereby users can only revoke their own cert
    Cert cert = 2; // cert to revoke
    Signature sig = 3; // sign(priv, id | cert)
}

// Certificate issued by either the ECA or TCA.
//
message Cert {
    bytes cert = 1; // DER / ASN.1 encoded
}

// TCert
//
message TCert {
	bytes cert = 1; // DER / ASN.1 encoded
	bytes prek0 = 2; // PreK0 used to derive the keys to encrypt the TCert extensions (EnrollmentID, TCertIndex and attributes)
}

message CertSet {
    google.protobuf.Timestamp ts = 1;
    Identity id = 2;
    bytes key = 3;
    repeated TCert certs = 4;
}

message CertSets {
    repeated CertSet sets = 1;
}

message CertPair {
    bytes sign = 1; // signature certificate, DER / ASN.1 encoded
    bytes enc = 2; // encryption certificate, DER / ASN.1 encoded
}

<<<<<<< HEAD
=======
// TCertAttributeHash this entity includes attributeName and the hash of the attribute value. Is used within the attribute certificate authority request ACAAttrReq, ACA uses
// this entity to check if the value sent by the client is the same or not that the attribute stored in the authority. Hash value is sent to avoid send the attribute value.
>>>>>>> 5912e5a0
message TCertAttributeHash {
    string attributeName = 1;
    bytes  attributeValueHash = 2;
}

<<<<<<< HEAD
message ACAAttrReq {
    google.protobuf.Timestamp ts = 1;
    Identity id = 2;
    Cert eCert = 3;
    repeated TCertAttributeHash attributes = 4; // array with the pairs key/value-hash of each attribute.
    Signature signature = 5; 
}

message ACAAttrResp {
	enum StatusCode {
    	FULL_SUCCESSFUL     = 000;
    	PARTIAL_SUCCESSFUL  = 001;
    	NO_ATTRIBUTES_FOUND = 010;
    	FAILURE				= 100;
	}
    StatusCode status = 1;
    Cert cert = 2;
    Signature signature = 3; 
}

message ACAFetchAttrReq {
    google.protobuf.Timestamp ts = 1;
    Cert eCert = 2;
    Signature signature = 3; 
}

message ACAFetchAttrResp {
	enum StatusCode {
    	SUCCESS = 000;
    	FAILURE = 100;
	}
    StatusCode status = 1;
}

message FetchAttrsResult {
	enum StatusCode {
    	SUCCESS = 000;
    	FAILURE = 100;
	}
    StatusCode status = 1;
	string Msg = 2;
}

message ACAAttribute {
    string attributeName = 1;
    bytes attributeValue = 2;
	google.protobuf.Timestamp validFrom = 3;
=======
//ACAAttrReq is sent to request an ACert (attributes certificate) to the Attribute Certificate Authority (ACA).
message ACAAttrReq {
	// Request time
    google.protobuf.Timestamp ts = 1;
	// User identity
    Identity id = 2;
	// Enrollment certificate
    Cert eCert = 3;
	// Collection of requested attributes including the attribute name and its respective value hash.
    repeated TCertAttributeHash attributes = 4; // array with the pairs key/value-hash of each attribute.
	// The request is signed by the TCA.
    Signature signature = 5;
}

//ACAAttrResp is the response of Attribute Certificate Authority (ACA) to the attribute request. Is composed by the following fields:
message ACAAttrResp {
	enum StatusCode {
		// Processed OK and all attributes included.
    	FULL_SUCCESSFUL     = 000;
		// Processed OK  but some attributes included.
    	PARTIAL_SUCCESSFUL  = 001;
		// Processed OK  but no attributes included.
    	NO_ATTRIBUTES_FOUND = 010;
		// Processed with errors.
    	FAILURE				= 100;
	}
	// Indicates the request process status.
    StatusCode status = 1;
	// Attribute certificate. Include all the attributes certificated.
    Cert cert = 2;
	// The response is signed by the ACA.
    Signature signature = 3;
}

//ACAFetchAttrReq is a request to the Attribute Certificate Authority (ACA) to refresh attributes values from the sources.
message ACAFetchAttrReq {
    // Request timestamp
    google.protobuf.Timestamp ts = 1;
    // Enrollment certificate.
	Cert eCert = 2;
	// The request is signed by the ECA.
    Signature signature = 3;
}

//ACAFetchAttrReq is the answer of the Attribute Certificate Authority (ACA) to the refresh request.
message ACAFetchAttrResp {
	enum StatusCode {
	    // Processed OK
    	SUCCESS = 000;
		// Processed with errors.
    	FAILURE = 100;
	}
	// Status of the fetch process.
    StatusCode status = 1;
}

//FetchAttrsResult is returned within the ECertCreateResp indicating the results of the fetch attributes invoked during enroll.
message FetchAttrsResult {
	enum StatusCode {
		// Processed OK
    	SUCCESS = 000;
		// Processed with errors
    	FAILURE = 100;
	}
	// Status of the fetch process.
    StatusCode status = 1;
	// Error message.
	string Msg = 2;
}

//ACAAttribute is an instance of an attribute with the time constraints. Is used to marshal attributes to be stored within the certificate extensions.
message ACAAttribute {
	// Name of the attribute.
    string attributeName = 1;
	// Value of the attribute.
    bytes attributeValue = 2;
	// The timestamp which attribute is valid from.
	google.protobuf.Timestamp validFrom = 3;
	// The timestamp which attribute is valid to.
>>>>>>> 5912e5a0
	google.protobuf.Timestamp validTo = 4;
}<|MERGE_RESOLUTION|>--- conflicted
+++ resolved
@@ -330,65 +330,13 @@
     bytes enc = 2; // encryption certificate, DER / ASN.1 encoded
 }
 
-<<<<<<< HEAD
-=======
 // TCertAttributeHash this entity includes attributeName and the hash of the attribute value. Is used within the attribute certificate authority request ACAAttrReq, ACA uses
 // this entity to check if the value sent by the client is the same or not that the attribute stored in the authority. Hash value is sent to avoid send the attribute value.
->>>>>>> 5912e5a0
 message TCertAttributeHash {
     string attributeName = 1;
     bytes  attributeValueHash = 2;
 }
 
-<<<<<<< HEAD
-message ACAAttrReq {
-    google.protobuf.Timestamp ts = 1;
-    Identity id = 2;
-    Cert eCert = 3;
-    repeated TCertAttributeHash attributes = 4; // array with the pairs key/value-hash of each attribute.
-    Signature signature = 5; 
-}
-
-message ACAAttrResp {
-	enum StatusCode {
-    	FULL_SUCCESSFUL     = 000;
-    	PARTIAL_SUCCESSFUL  = 001;
-    	NO_ATTRIBUTES_FOUND = 010;
-    	FAILURE				= 100;
-	}
-    StatusCode status = 1;
-    Cert cert = 2;
-    Signature signature = 3; 
-}
-
-message ACAFetchAttrReq {
-    google.protobuf.Timestamp ts = 1;
-    Cert eCert = 2;
-    Signature signature = 3; 
-}
-
-message ACAFetchAttrResp {
-	enum StatusCode {
-    	SUCCESS = 000;
-    	FAILURE = 100;
-	}
-    StatusCode status = 1;
-}
-
-message FetchAttrsResult {
-	enum StatusCode {
-    	SUCCESS = 000;
-    	FAILURE = 100;
-	}
-    StatusCode status = 1;
-	string Msg = 2;
-}
-
-message ACAAttribute {
-    string attributeName = 1;
-    bytes attributeValue = 2;
-	google.protobuf.Timestamp validFrom = 3;
-=======
 //ACAAttrReq is sent to request an ACert (attributes certificate) to the Attribute Certificate Authority (ACA).
 message ACAAttrReq {
 	// Request time
@@ -468,6 +416,5 @@
 	// The timestamp which attribute is valid from.
 	google.protobuf.Timestamp validFrom = 3;
 	// The timestamp which attribute is valid to.
->>>>>>> 5912e5a0
 	google.protobuf.Timestamp validTo = 4;
 }