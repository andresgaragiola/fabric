###############################################################################
#
#    CLI section
#
###############################################################################
cli:

    # The address that the cli process will use for callbacks from chaincodes
    address: 0.0.0.0:30304



###############################################################################
#
#    REST section
#
###############################################################################
rest:

    # Enable/disable setting for the REST service. It is recommended to disable
    # REST service on validators in production deployment and use non-validating
    # nodes to host REST service
    enabled: true

    # The address that the REST service will listen on for incoming requests.
    address: 0.0.0.0:5000


###############################################################################
#
#    LOGGING section
#
###############################################################################
logging:

    # Valid logging levels are case-insensitive strings chosen from

    #     CRITICAL | ERROR | WARNING | NOTICE | INFO | DEBUG

    # Logging 'module' names are also strings, however valid module names are
    # defined at runtime and are not checked for validity during option
    # processing.

    # Default logging levels are specified here for each of the peer
    # commands. For commands that have subcommands, the defaults also apply to
    # all subcommands of the command. These logging levels can be overridden
    # on the command line using the --logging-level command-line option, or by
    # setting the CORE_LOGGING_LEVEL environment variable.

    # The logging level specification is of the form

    #     [<module>[,<module>...]=]<level>[:[<module>[,<module>...]=]<level>...]

    # A logging level by itself is taken as the overall default. Otherwise,
    # overrides for individual or groups of modules can be specified using the
    # <module>[,<module>...]=<level> syntax.

    # Examples:
    #   info                                       - Set default to INFO
    #   warning:main,db=debug:chaincode=info       - Override default WARNING in main,db,chaincode
    #   chaincode=info:main=debug:db=debug:warning - Same as above
    peer:      debug
    crypto:    debug
    status:    warning
    stop:      warning
    login:     warning
    vm:        warning
    chaincode: warning


###############################################################################
#
#    Peer section
#
###############################################################################
peer:

    # Peer Version following version semantics as described here http://semver.org/
    # The Peer supplies this version in communications with other Peers
    version:  0.1.0

    # The Peer id is used for identifying this Peer instance.
    id: jdoe

    # The privateKey to be used by this peer
    # privateKey: 794ef087680e2494fa4918fd8fb80fb284b50b57d321a31423fe42b9ccf6216047cea0b66fe8365a8e3f2a8140c6866cc45852e63124668bee1daa9c97da0c2a

    # The networkId allows for logical seperation of networks
    # networkId: dev
    # networkId: test
    networkId: dev

    Dockerfile:  |
        from hyperledger/fabric-baseimage:latest
        # Copy GOPATH src and install Peer
        COPY src $GOPATH/src
        RUN mkdir -p /var/hyperledger/db
        WORKDIR $GOPATH/src/github.com/hyperledger/fabric/peer/
        RUN CGO_CFLAGS=" " CGO_LDFLAGS="-lrocksdb -lstdc++ -lm -lz -lbz2 -lsnappy" go install && cp $GOPATH/src/github.com/hyperledger/fabric/peer/core.yaml $GOPATH/bin


    # The Address this Peer will listen on
    listenAddress: 0.0.0.0:30303
    # The Address this Peer will bind to for providing services
    address: 0.0.0.0:30303
    # Whether the Peer should programmatically determine the address to bind to.
    # This case is useful for docker containers.
    addressAutoDetect: false

    # Peer port to accept connections on
    port:    30303
    # Setting for runtime.GOMAXPROCS(n). If n < 1, it does not change the current setting
    gomaxprocs: -1
    workers: 2

    # Sync related configuration
    sync:
        blocks:
            # Channel size for readonly SyncBlocks messages channel for receiving
            # blocks from oppositie Peer Endpoints.
            # NOTE: currently messages are not stored and forwarded, but rather
            # lost if the channel write blocks.
            channelSize: 10
        state:
            snapshot:
                # Channel size for readonly syncStateSnapshot messages channel
                # for receiving state deltas for snapshot from oppositie Peer Endpoints.
                # NOTE: currently messages are not stored and forwarded, but
                # rather lost if the channel write blocks.
                channelSize: 50
            deltas:
                # Channel size for readonly syncStateDeltas messages channel for
                # receiving state deltas for a syncBlockRange from oppositie
                # Peer Endpoints.
                # NOTE: currently messages are not stored and forwarded,
                # but rather lost if the channel write blocks.
                channelSize: 20

    # Validator defines whether this peer is a validating peer or not, and if
    # it is enabled, what consensus plugin to load
    validator:
        enabled: true

        consensus:
            # Consensus plugin to use. The value is the name of the plugin, e.g. pbft, noops ( this value is case-insensitive)
            # if the given value is not recognized, we will default to noops
            plugin: noops

            # total number of consensus messages which will be buffered per connection before delivery is rejected
            buffersize: 1000

        events:
            # The address that the Event service will be enabled on the validator
            address: 0.0.0.0:31315

            # total number of events that could be buffered without blocking the
            # validator sends
            buffersize: 100

            # milliseconds timeout for producer to send an event.
            # if < 0, if buffer full, unblocks immediately and not send
            # if 0, if buffer full, will block and guarantee the event will be sent out
            # if > 0, if buffer full, blocks till timeout
            timeout: 10
        # Setting the validity-period.verification to false will disable the verification
        # of the validity period in the validator
        validity-period:
            verification: false

    # TLS Settings for p2p communications
    tls:
        enabled:  false
        cert:
            file: testdata/server1.pem
        key:
            file: testdata/server1.key
        # The server name use to verify the hostname returned by TLS handshake
        serverhostoverride:

    # PKI member services properties
    pki:
        eca:
            paddr: localhost:50051
        tca:
            paddr: localhost:50051
        tlsca:
            paddr: localhost:50051
        tls:
            enabled: false
            rootcert:
                file: tlsca.cert
            # The server name use to verify the hostname returned by TLS handshake
            serverhostoverride:

    # Peer discovery settings.  Controls how this peer discovers other peers
    discovery:

        # The root nodes are used for bootstrapping purposes, and generally
        # supplied through ENV variables
        rootnode:

        # The duration of time between attempts to asks peers for their connected peers
        period:  5s

        ## leaving this in for example of sub map entry
        # testNodes:
        #    - node   : 1
        #      ip     : 127.0.0.1
        #      port   : 30303
        #    - node   : 2
        #      ip     : 127.0.0.1
        #      port   : 30303

        # Should the discovered nodes and their reputations
        # be stored in DB and persisted between restarts
        persist:    true

        # if peer discovery is off
        # the peer window will show
        # only what retrieved by active
        # peer [true/false]
        enabled:    true

        # number of workers that
        # test the peers for being
        # online [1..10]
        workers: 8

        # the period in seconds with which the discovery
        # tries to reconnect to successful nodes
        # 0 means the nodes are not reconnected
        touchPeriod: 600

        # the maximum nuber of nodes to reconnect to
        # -1 for unlimited
        touchMaxNodes: 100

    # Path on the file system where peer will store data
    fileSystemPath: /var/hyperledger/production


    profile:
        enabled:     false
        listenAddress: 0.0.0.0:6060

###############################################################################
#
#    VM section
#
###############################################################################
vm:

    # Endpoint of the vm management system.  For docker can be one of the following in general
    # unix:///var/run/docker.sock
    # http://localhost:2375
    # https://localhost:2376
    endpoint: unix:///var/run/docker.sock

    # settings for docker vms
    docker:
        tls:
            enabled: false
            cert:
                file: /path/to/server.pem
            ca:
                file: /path/to/ca.pem
            key:
                file: /path/to/server-key.pem

###############################################################################
#
#    Chaincode section
#
###############################################################################
chaincode:

    # The id is used by the Chaincode stub to register the executing Chaincode
    # ID with the Peerand is generally supplied through ENV variables
    # the Path form of ID is provided when deploying the chaincode. The name is
    # used for all other requests. The name is really a hashcode
    # returned by the system in response to the deploy transaction. In
    # development mode where user runs the chaincode, the name can be any string
    id:
        path:
        name:

    golang:

        # This is the basis for the Golang Dockerfile.  Additional commands will
        # be appended depedendent upon the chaincode specification.
        Dockerfile:  |
            from hyperledger/fabric-baseimage
            #from utxo:0.1.0
            COPY src $GOPATH/src
            WORKDIR $GOPATH

    car:

        # This is the basis for the CAR Dockerfile.  Additional commands will
        # be appended depedendent upon the chaincode specification.
        Dockerfile:  |
            FROM hyperledger/fabric-baseimage

    # timeout in millisecs for starting up a container and waiting for Register
    # to come through. 1sec should be plenty for chaincode unit tests
    startuptimeout: 1000

    #timeout in millisecs for deploying chaincode from a remote repository.
    deploytimeout: 30000

    #mode - options are "dev", "net"
    #dev - in dev mode, user runs the chaincode after starting validator from
    # command line on local machine
    #net - in net mode validator will run chaincode in a docker container

    mode: net
    # typically installpath should not be modified. Otherwise, user must ensure
    # the chaincode executable is placed in the path specifed by installpath in
    # the image
    installpath: /opt/gopath/bin/

###############################################################################
#
#    Ledger section - ledger configuration encompases both the blockchain
#    and the state
#
###############################################################################
ledger:

  blockchain:

    # Define the genesis block
    genesisBlock:

      # Deploy chaincodes into the genesis block
      chaincodes:

        #sample_syscc:
        #  path: github.com/hyperledger/fabric/core/system_chaincode/sample_syscc
        #  type: GOLANG
        #  constructor:
        #    args:
        #      - greetings
        #      - hello world

    # Setting the deploy-system-chaincode property to false will prevent the
    # deploying of system chaincode at genesis time.
    deploy-system-chaincode: false

  state:

    # Control the number state deltas that are maintained. This takes additional
    # disk space, but allow the state to be rolled backwards and forwards
    # without the need to replay transactions.
    deltaHistorySize: 500

    # The data structure in which the state will be stored. Different data
    # structures may offer different performance characteristics.
    # Options are 'buckettree', 'trie' and 'raw'.
    # ( Note:'raw' is experimental and incomplete. )
    # If not set, the default data structure is the 'buckettree'.
    # This CANNOT be changed after the DB has been created.
    dataStructure:
      # The name of the data structure is for storing the state
      name: buckettree
      # The data structure specific configurations
      configs:
        # configurations for 'bucketree'. These CANNOT be changed after the DB
        # has been created. 'numBuckets' defines the number of bins that the
        # state key-values are to be divided
        numBuckets: 1000003
        # 'maxGroupingAtEachLevel' defines the number of bins that are grouped
        #together to construct next level of the merkle-tree (this is applied
        # repeatedly for constructing the entire tree).
        maxGroupingAtEachLevel: 5
        # 'bucketCacheSize' defines the size (in MBs) of the cache that is used to keep
        # the buckets (from root upto secondlast level) in memory. This cache helps
        # in making state hash computation faster. A value less than or equals to zero
        # leads to disabling this caching. This caching helps more if transactions
        # perform significant writes.
        bucketCacheSize: 100

        # configurations for 'trie'
        # 'tire' has no additional configurations exposed as yet


###############################################################################
#
#    Security section - Applied to all entities (client, NVP, VP)
#
###############################################################################
security:
    # Enable security will force every entity on the network to enroll with obc-ca
    # and maintain a valid set of certificates in order to communicate with
    # other peers
    enabled: false
    # To enroll NVP or VP with membersrvc. These parameters are for 1 time use.
    # They will not be valid on subsequent times without un-enroll first.
    # The values come from off-line registration with obc-ca. For testing, make
    # sure the values are in membersrvc/membersrvc.yaml file eca.users
    enrollID: vp
    enrollSecret: f3489fy98ghf
    # To enable privacy of transactions (requires security to be enabled). This
    # encrypts the transaction content during transit and at rest. The state
    # data is also encrypted
    privacy: false

    # Can be 256 or 384. If you change here, you have to change also
    # the same property in membersrvc.yaml to the same value
    level: 256

    # Can be SHA2 or SHA3. If you change here, you have to change also
    # the same property in membersrvc.yaml to the same value
    hashAlgorithm: SHA3

    # TCerts related configuration
    tcert:
      batch:
        # The size of the batch of TCerts
        size:  200
    abac:
      enabled: false
    multithreading:
      enabled: false
<<<<<<< HEAD
    
=======

>>>>>>> fcbfbd25


################################################################################
#
#   SECTION: STATETRANSFER
#
#   - This applies to recovery behavior when the replica has detected
#     a state transfer is required
#
#   - This might happen:
#     - During a view change in response to a faulty primary
#     - After a network outage which has isolated the replica
#     - If the current blockchain/state is determined to be corrupt
#
################################################################################
statetransfer:

    # Should a replica attempt to fix damaged blocks?
    # In general, this should be set to true, setting to false will cause
    # the replica to panic, and require a human's intervention to intervene
    # and fix the corruption
    recoverdamage: true

    # The number of blocks to retrieve per sync request
    blocksperrequest: 20

    # The maximum number of state deltas to attempt to retrieve
    # If more than this number of deltas is required to play the state up to date
    # then instead the state will be flagged as invalid, and a full copy of the state
    # will be retrieved instead
    maxdeltas: 200

    # Timeouts
    timeout:

        # How long may returning a single block take
        singleblock: 2s

        # How long may returning a single state delta take
        singlestatedelta: 2s

        # How long may transferring the complete state take
        fullstate: 60s<|MERGE_RESOLUTION|>--- conflicted
+++ resolved
@@ -60,7 +60,7 @@
     #   warning:main,db=debug:chaincode=info       - Override default WARNING in main,db,chaincode
     #   chaincode=info:main=debug:db=debug:warning - Same as above
     peer:      debug
-    crypto:    debug
+    crypto:    info
     status:    warning
     stop:      warning
     login:     warning
@@ -422,11 +422,7 @@
       enabled: false
     multithreading:
       enabled: false
-<<<<<<< HEAD
-    
-=======
-
->>>>>>> fcbfbd25
+
 
 
 ################################################################################
