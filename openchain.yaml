---
###############################################################################
#
#    CLI section
#
###############################################################################
cli:

    # The address that the cli process will use for callbacks from chaincodes
    address: 0.0.0.0:30304



###############################################################################
#
#    REST section
#
###############################################################################
rest:

    # Enable/disable setting for the REST service. It is recommended to disable
    # REST service on validators in production deployment and use non-validating
    # nodes to host REST service
    enabled: true

    # The address that the REST service will listen on for incoming requests.
    address: 0.0.0.0:5000




###############################################################################
#
#    Peer section
#
###############################################################################
peer:

    # Peer Version following version semantics as described here http://semver.org/
    # The Peer supplies this version in communications with other Peers
    version:  0.1.0

    # The Peer id is used for identifying this Peer instance.
    id: jdoe

    # The privateKey to be used by this peer
    privateKey: 794ef087680e2494fa4918fd8fb80fb284b50b57d321a31423fe42b9ccf6216047cea0b66fe8365a8e3f2a8140c6866cc45852e63124668bee1daa9c97da0c2a

    # The networkId allows for logical seperation of networks
    # networkId: dev
    # networkId: test
    networkId: dev

    Dockerfile:  |
        from golang:1.5.1
        ENV GO15VENDOREXPERIMENT=1
        # Install RocksDB
        RUN cd /opt  && git clone --branch v4.1 --single-branch --depth 1 https://github.com/facebook/rocksdb.git && cd rocksdb
        WORKDIR /opt/rocksdb
        RUN make shared_lib
        ENV LD_LIBRARY_PATH=/opt/rocksdb:$LD_LIBRARY_PATH
        RUN apt-get update && apt-get install -y libsnappy-dev zlib1g-dev libbz2-dev
        # Copy GOPATH src and install Peer
        COPY src $GOPATH/src
        RUN mkdir -p /var/openchain/db
        WORKDIR $GOPATH/src/github.com/openblockchain/obc-peer/
        RUN CGO_CFLAGS="-I/opt/rocksdb/include" CGO_LDFLAGS="-L/opt/rocksdb -lrocksdb -lstdc++ -lm -lz -lbz2 -lsnappy" go install && cp $GOPATH/src/github.com/openblockchain/obc-peer/openchain.yaml $GOPATH/bin

    # The Address this Peer will listen on
    listenAddress: 0.0.0.0:30303
    # The Address this Peer will bind to for providing services
    address: 0.0.0.0:30303
    # Whether the Peer should programmatically determine the address to bind to. This case is useful for docker containers.
    addressAutoDetect: false


    # Logging settings
    logging:
        # Logging level, can be one of [error|warning|info|debug]
        # One of: CRITICAL | ERROR | WARNING | NOTICE | INFO | DEBUG
        level: DEBUG

    # Peer port to accept connections on
    port:    30303
    # Peer's setting for GOMAXPROCS
    gomaxprocs: 2
    workers: 2

    # Sync related configuration
    sync:
        blocks:
            # Channel size for readonly SyncBlocks messages channel for receiving blocks from oppositie Peer Endpoints.
            # NOTE: currently messages are not stored and forwarded, but rather lost if the channel write blocks.
            channelSize: 1
        state:
            snapshot:
                # Channel size for readonly syncStateSnapshot messages channel for receiving state deltas for snapshot from oppositie Peer Endpoints.
                # NOTE: currently messages are not stored and forwarded, but rather lost if the channel write blocks.
                channelSize: 50
            deltas:
                # Channel size for readonly syncStateDeltas messages channel for receiving state deltas for a syncBlockRange from oppositie Peer Endpoints.
                # NOTE: currently messages are not stored and forwarded, but rather lost if the channel write blocks.
                channelSize: 5

    # Validator defines whether this peer is a validating peer or not, and if
    # it is enabled, what consensus plugin to load
    validator:
        enabled: true

        # Consensus plugin to use. The value is the name of the plugin, e.g. obcpbft, noops
        consensus: noops

<<<<<<< HEAD
         # List of validating peers.
        replicas:
            # For MVP, assume list is static.
            ips: 172.17.0.2:30303 172.17.0.3:30303 172.17.0.4:30303 172.17.0.5:30303
            # Base64-encoded values.
            hashes: a, b, c, d

=======
>>>>>>> 704fe567
        events:
            # The address that the Event service will be enabled on the validator
            address: 0.0.0.0:31315

            # total number of events that could be buffered without blocking the validator sends
            buffersize: 100

            # milliseconds timeout for producer to send an event.
            # if < 0, if buffer full, unblocks immediately and not send
            # if 0, if buffer full, will block and guarantee the event will be sent out
            # if > 0, if buffer full, blocks till timeout
            timeout: 10
        # Setting the validity-period.verification to false will disable the verification
        # of the validity period in the validator
        validity-period:
            verification: false

    # TLS Settings for p2p communications
    tls:
        enabled:  false
        cert:
            file: testdata/server1.pem
        key:
            file: testdata/server1.key
        # The server name use to verify the hostname returned by TLS handshake
        server-host-override:

    # PKI member services properties
    pki:
        eca:
            paddr: localhost:50051
        tca:
            paddr: localhost:50051
        tlsca:
            paddr: localhost:50051
        tls:
            enabled: false
            rootcert:
                file: tlsca.cert
            # The server name use to verify the hostname returned by TLS handshake
            server-host-override:

    # Peer discovery settings.  Controls how this peer discovers other peers
    discovery:

        # The root nodes are used for bootstrapping purposes, and generally supplied through ENV variables
        rootnode:

        # The duration of time between attempts to asks peers for their connected peers
        period:  5s

        ## leaving this in for example of sub map entry
        # testNodes:
        #    - node   : 1
        #      ip     : 127.0.0.1
        #      port   : 30303
        #    - node   : 2
        #      ip     : 127.0.0.1
        #      port   : 30303

        # Should the discovered nodes and their reputations
        # be stored in DB and persisted between restarts
        persist:    true

        # if peer discovery is off
        # the peer window will show
        # only what retrieved by active
        # peer [true/false]
        enabled:    true

        # number of workers that
        # tastes the peers for being
        # online [1..10]
        workers: 8

        # the period in seconds with which the discovery
        # tries to reconnect to successful nodes
        # 0 means the nodes are not reconnected
        touchPeriod: 600

        # the maximum nuber of nodes to reconnect to
        # -1 for unlimited
        touchMaxNodes: 100

    # Path on the file system where peer will store data
    fileSystemPath: /var/openchain/production

###############################################################################
#
#    VM section
#
###############################################################################
vm:

    # Endpoint of the vm management system.  For docker can be one of the following in general
    # unix:///var/run/docker.sock
    # http://localhost:4243
    # tcp://localhost:2376
    endpoint: unix:///var/run/docker.sock

    # settings for docker vms
    docker:
        tls:
            enabled: false
            cert:
                file: /path/to/server.pem
            ca:
                file: /path/to/ca.pem
            key:
                file: /path/to/server-key.pem

###############################################################################
#
#    Chaincode section
#
###############################################################################
chaincode:

    # The id is used by the Chaincode stub to register the executing Chaincode ID with the Peerand is generally supplied through ENV variables
    # the Path form of ID is provided when deploying the chaincode. The name is used for all other requests. The name is really a hashcode
    # returned by the system in response to the deploy transaction. In development mode where user runs the chaincode, the name can be
    # any string
    id:
        path:
        name:

    golang:

        # This is the basis for the Golang Dockerfile.  Additional commands will be appended depedendent upon the chaincode specification.
        Dockerfile:  |
            from golang:1.5.1
            ENV GO15VENDOREXPERIMENT=1
            COPY src $GOPATH/src
            WORKDIR $GOPATH

    #timeout in millisecs for starting up a container and waiting for Register to come through. 1sec should be plenty for chaincode unit tests
    startuptimeout: 1000

    #timeout in millisecs for deploying chaincode from a remote repository.
    deploytimeout: 30000

    #mode - options are "dev", "net"
    #dev - in dev mode, user runs the chaincode after starting validator from command line on local machine
    #net - in net mode validator will run chaincode in a docker container

    mode: net

    installpath: /go/bin/

###############################################################################
#
#    Ledger section - ledger configuration encompases both the blockchain
#    and the state
#
###############################################################################
ledger:

  blockchain:

    # Define the genesis block
    genesisBlock:

      # Deploy chaincodes into the genesis block
      # chaincode:
      #     path: github.com/openblockchain/obc-peer/openchain/example/chaincode/chaincode_example01
      #     type: GOLANG
      #     constructor:
      #       func: init
      #       args:
      #         - alice
      #         - "4"
      #         - bob
      #         - "10"

    # Setting the deploy-system-chaincode property to false will prevent the
    # deploying of system chaincode at genesis time.
    deploy-system-chaincode: false

  state:

    # Control the number state deltas that are maintained. This takes additional
    # disk space, but allow the state to be rolled backwards and forwards
    # without the need to replay transactions.
    deltaHistorySize: 500

    # The data structure in which the state will be stored. Different data
    # structures may offer different performance characteristics. Options are
    # 'buckettree' and 'trie'. If not set, the default data structure is the
    # 'buckettree'. This CANNOT be changed after the DB has been created.
    dataStructure:
      # The name of the data structure is for storing the state
      name: buckettree
      # The data structure specific configurations
      configs:
        # configurations for 'bucketree'. These CANNOT be changed after the DB has been created.
        # 'numBuckets' defines the number of bins that the state key-values are to be divided
        numBuckets: 10009
        # 'maxGroupingAtEachLevel' defines the number of bins that are grouped together to construct
        # next level of the merkle-tree (this is applied repeatedly for constructing the entire tree).
        maxGroupingAtEachLevel: 10

        # configurations for 'trie'
        # 'tire' has no additional configurations exposed as yet


###############################################################################
#
#    Security section -
#
###############################################################################
security:
    enabled: false
    # To enroll NVP or VP with obc-ca. These parameters are for 1 time use.
    # They will not be valid the subsequent times without un-enroll.
    # The values come from off-line registration with obc-ca. For testing, make
    # sure the values are in obc-ca/obcca.yaml file eca.users
    enrollID: binhn
    enrollSecret: 7avZQLwcUe9q
    # To enable privacy and confidentiality of transactions (requires security to be enabled)
    privacy: false<|MERGE_RESOLUTION|>--- conflicted
+++ resolved
@@ -110,16 +110,6 @@
         # Consensus plugin to use. The value is the name of the plugin, e.g. obcpbft, noops
         consensus: noops
 
-<<<<<<< HEAD
-         # List of validating peers.
-        replicas:
-            # For MVP, assume list is static.
-            ips: 172.17.0.2:30303 172.17.0.3:30303 172.17.0.4:30303 172.17.0.5:30303
-            # Base64-encoded values.
-            hashes: a, b, c, d
-
-=======
->>>>>>> 704fe567
         events:
             # The address that the Event service will be enabled on the validator
             address: 0.0.0.0:31315
